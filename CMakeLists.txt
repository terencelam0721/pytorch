--- conflicted
+++ resolved
@@ -311,10 +311,7 @@
   set(NO_API ON)
   set(USE_FBGEMM OFF)
   set(USE_STATIC_DISPATCH ON)
-<<<<<<< HEAD
-=======
   set(INTERN_DISABLE_ONNX ON)
->>>>>>> a7ad62a5
 endif()
 
 # ---[ Utils
