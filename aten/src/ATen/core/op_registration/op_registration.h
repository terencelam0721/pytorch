#pragma once

/**
 * Include this file if you want to register operators. It includes all
 * functionality needed to do so for you.
 */

#include <c10/core/DispatchKey.h>
#include <c10/core/CompileTimeFunctionPointer.h>
#include <ATen/core/dispatch/Dispatcher.h>
#include <ATen/core/op_registration/infer_schema.h>
#if defined(EXPOSE_C2_OPS) || !defined(CAFFE2_IS_XPLAT_BUILD)
#include <torch/csrc/jit/frontend/function_schema_parser.h>
#endif
#include <ATen/core/ATenOpList.h>

namespace c10 {

namespace detail {
template<class KernelFunctor>
std::unique_ptr<FunctionSchema> inferFunctionSchemaFromFunctor() {
  using func_type = typename c10::guts::infer_function_traits_t<KernelFunctor>::func_type;
  return std::make_unique<FunctionSchema>(inferFunctionSchemaFlattenedReturns<func_type>("", ""));
}
}

/**
 * An instance of this class handles the registration for one or more operators.
 * Make sure you keep the RegisterOperators instance around since it will
 * deregister the operator it's responsible for in its destructor.
 *
 * Example:
 *
 * > namespace {
 * >   class my_kernel_cpu final : public c10::OperatorKernel {
 * >   public:
 * >     Tensor operator()(Tensor a, Tensor b) {...}
 * >   };
 * > }
 * >
 * > static auto registry = c10::RegisterOperators()
 * >     .op(c10::RegisterOperators::options()
 * >         .schema("my_op")
 * >         .kernel<my_kernel_cpu>(DispatchKey::CPU));
 */
class CAFFE2_API RegisterOperators final {
public:
  RegisterOperators();
  ~RegisterOperators();

  RegisterOperators(const RegisterOperators&) = delete;
  RegisterOperators& operator=(const RegisterOperators&) = delete;
  RegisterOperators(RegisterOperators&&) noexcept;
  RegisterOperators& operator=(RegisterOperators&&) noexcept;

  class CAFFE2_API Options final {
  public:
    Options(const Options&) = delete;
    Options(Options&&) noexcept = delete;
    Options& operator=(const Options&) = delete;
    Options& operator=(Options&&) noexcept = delete;

    // internal-only for registering stack based kernels
    template<KernelFunction::BoxedKernelFunction* kernel_func>
    Options&& kernel(DispatchKey dispatch_key) && {
      return std::move(*this).kernel(dispatch_key, KernelFunction::makeFromBoxedFunction<kernel_func>(), nullopt, nullptr);
    }

    // internal-only for registering stack based catch-all kernels
    template<KernelFunction::BoxedKernelFunction* kernel_func>
    Options&& catchAllKernel() && {
      return std::move(*this).kernel(c10::nullopt, KernelFunction::makeFromBoxedFunction<kernel_func>(), nullopt, nullptr);
    }

    // internal only for registering caffe2 ops
    Options&& schema(FunctionSchema&& schema) {
        TORCH_CHECK(!schemaOrName_.has_value(), "You can only specify the schema once per operator registration.");
        schemaOrName_ = c10::make_right<OperatorName, FunctionSchema>(std::move(schema));
        return std::move(*this);
    }

    /**
     * Use this to specify the schema for an operator. You can also specify
     * the operator name only to have the function signature part of the
     * schema be inferred from the kernel function.
     *
     * Example:
     *
     * > // Infer function signature from my_kernel_cpu
     * > static auto registry = c10::RegisterOperators()
     * >     .op(c10::RegisterOperators::options()
     * >         .schema("my_op")
     * >         .kernel<my_kernel_cpu>(DispatchKey::CPU));
     * >
     * >
     * > // Explicitly specify full schema
     * > static auto registry = c10::RegisterOperators()
     * >     .op(c10::RegisterOperators::options()
     * >         .schema("my_op(Tensor a) -> Tensor")
     * >         .kernel<my_kernel_cpu>(DispatchKey::CPU));
     */
    Options&& schema(const std::string& schemaOrName) {
      TORCH_CHECK(!schemaOrName_.has_value(), "Tried to register operator ", schemaOrName," but specified schema multiple times. You can only specify the schema once per operator registration.");

      #if !defined(EXPOSE_C2_OPS) && defined(CAFFE2_IS_XPLAT_BUILD)
        throw std::logic_error("Tried to register operator " + schemaOrName + ". We don't support registering c10 ops on mobile yet because the function schema parser isn't present in the mobile build.");
      #else
        schemaOrName_ = torch::jit::parseSchemaOrName(schemaOrName);
      #endif

      return std::move(*this);
    }

    /**
     * Use this to register an operator whose kernel is implemented as a functor.
     * The kernel is only called for inputs matching the given dispatch key.
     * You can register multiple kernels for different dispatch keys.
     *
     * Example:
     *
     * > namespace {
     * >   class my_kernel_cpu final : public c10::OperatorKernel {
     * >   public:
     * >     Tensor operator()(Tensor a, Tensor b) {...}
     * >   };
     * > }
     * >
     * > static auto registry = c10::RegisterOperators()
     * >     .op(c10::RegisterOperators::options()
     * >         .schema("my_op")
     * >         .kernel<my_kernel_cpu>(DispatchKey::CPU));
     *
     * The functor constructor can take arguments to configure the kernel.
     * The arguments are defined in the kernel registration.
     * Example:
     *
     * > namespace {
     * >   class my_kernel_cpu final : public c10::OperatorKernel {
     * >   public:
     * >     explicit my_kernel_cpu(std::string some_configuration, int a, bool b)
     * >         : ... {...}
     * >
     * >     Tensor operator()(Tensor a, Tensor b) {...}
     * >   };
     * > }
     * >
     * > static auto registry = c10::RegisterOperators()
     * >     .op(c10::RegisterOperators::options()
     * >         .schema("my_op")
     * >         .kernel<my_kernel_cpu>(DispatchKey::CPU, "some_configuration", 3, true));
     */
    template<class KernelFunctor, class... ConstructorParameters>
    // enable_if: only enable it if KernelFunctor is actually a functor
    std::enable_if_t<guts::is_functor<KernelFunctor>::value, Options&&> kernel(DispatchKey dispatch_key, ConstructorParameters&&... constructorParameters) && {
      static_assert(std::is_base_of<OperatorKernel, KernelFunctor>::value, "Tried to register a kernel functor using the kernel<Functor>() API, but it doesn't inherit from c10::OperatorKernel. Please have the functor inherit from it.");
      static_assert(std::is_constructible<KernelFunctor, ConstructorParameters...>::value, "Wrong argument list for constructor of kernel functor. The arguments to kernel<Functor>(arguments...) must match one of the constructors of Functor.");

      return std::move(*this).kernel(
        std::move(dispatch_key),
        KernelFunction::makeFromUnboxedFunctor<false, KernelFunctor>(std::make_unique<KernelFunctor>(std::forward<ConstructorParameters>(constructorParameters)...)),
        impl::CppSignature::make<KernelFunctor>(),
        detail::inferFunctionSchemaFromFunctor<KernelFunctor>()
      );
    }

    /**
     * Use this to register an operator whose kernel is implemented as a functor.
     * The kernel is a catch-all kernel, meaning it's called independent from
     * the input. Dispatch is disabled for this operator.
     *
     * Example:
     *
     * > namespace {
     * >   class my_kernel_cpu final : public c10::OperatorKernel {
     * >   public:
     * >     Tensor operator()(Tensor a, Tensor b) {...}
     * >   };
     * > }
     * >
     * > static auto registry = c10::RegisterOperators()
     * >     .op(c10::RegisterOperators::options()
     * >         .schema("my_op")
     * >         .catchAllKernel<my_kernel_cpu>());
     *
     * The functor constructor can take arguments to configure the kernel.
     * The arguments are defined in the kernel registration.
     * Example:
     *
     * > namespace {
     * >   class my_kernel_cpu final : public c10::OperatorKernel {
     * >   public:
     * >     explicit my_kernel_cpu(std::string some_configuration, int a, bool b)
     * >         : ... {...}
     * >
     * >     Tensor operator()(Tensor a, Tensor b) {...}
     * >   };
     * > }
     * >
     * > static auto registry = c10::RegisterOperators()
     * >     .op(c10::RegisterOperators::options()
     * >         .schema("my_op")
     * >         .catchAllKernel<my_kernel_cpu>("some_configuration", 3, true));
     */
    template<class KernelFunctor, class... ConstructorParameters>
    // enable_if: only enable it if KernelFunctor is actually a functor
    std::enable_if_t<guts::is_functor<KernelFunctor>::value, Options&&> catchAllKernel(ConstructorParameters&&... constructorParameters) && {
      static_assert(std::is_base_of<OperatorKernel, KernelFunctor>::value, "Tried to register a kernel functor using the kernel<Functor>() API, but it doesn't inherit from c10::OperatorKernel. Please have the functor inherit from it.");
      static_assert(std::is_constructible<KernelFunctor, ConstructorParameters...>::value, "Wrong argument list for constructor of kernel functor. The arguments to kernel<Functor>(arguments...) must match one of the constructors of Functor.");

      return std::move(*this).kernel(
        c10::nullopt,
        KernelFunction::makeFromUnboxedFunctor<false, KernelFunctor>(std::make_unique<KernelFunctor>(std::forward<ConstructorParameters>(constructorParameters)...)),
        impl::CppSignature::make<KernelFunctor>(),
        detail::inferFunctionSchemaFromFunctor<KernelFunctor>()
      );
    }

    /**
     * Use this to register an operator whose kernel is implemented by a function.
     * The kernel is only called for inputs matching the given dispatch key.
     * You can register multiple kernels for different dispatch keys.
     *
     * Example:
     *
     * > namespace { Tensor my_kernel_cpu(Tensor a, Tensor b) {...} }
     * >
     * > static auto registry = c10::RegisterOperators()
     * >     .op(c10::RegisterOperators::options()
     * >         .schema("my_op")
     * >         .kernel<decltype(my_kernel_cpu), &my_kernel_cpu>(DispatchKey::CPU));
     */
    template<class FuncType, FuncType* kernel_func>
    // enable_if: only enable it if FuncType is actually a function
    std::enable_if_t<guts::is_function_type<FuncType>::value, Options&&> kernel(DispatchKey dispatch_key) && {
      static_assert(!std::is_same<FuncType, KernelFunction::BoxedKernelFunction>::value, "Tried to register a stackbased (i.e. internal) kernel function using the public kernel<...>() API. Please either use the internal kernel(...) API or also implement the kernel function as defined by the public API.");
      static_assert(kernel_func != nullptr, "Kernel function cannot be nullptr");

      return std::move(*this).kernel(
        std::move(dispatch_key),
        KernelFunction::makeFromUnboxedFunction(TORCH_FN(kernel_func)),
        impl::CppSignature::make<FuncType>(),
        // TODO Do schema inference without relying on WrapFunctionIntoFunctor
        detail::inferFunctionSchemaFromFunctor<typename impl::WrapFunctionIntoFunctor<CompileTimeFunctionPointer<FuncType, kernel_func>>::type>()
      );
    }

    /**
<<<<<<< HEAD
     * Use this to register an operator whose kernel is implemented by a TORCH_FN.
     * The kernel is only called for inputs matching the given dispatch key.
     * You can register multiple kernels for different dispatch keys.
     *
     * Example:
     *
     * > namespace { Tensor my_kernel_cpu(Tensor a, Tensor b) {...} }
     * >
     * > static auto registry = c10::RegisterOperators()
     * >     .op(c10::RegisterOperators::options()
     * >         .schema("my_op")
     * >         .kernel(DispatchKey::CPU, TORCH_FN(my_kernel_cpu)));
     */
    template<class FuncPtr>
    // enable_if: only enable it if FuncType is actually a function
    std::enable_if_t<c10::is_compile_time_function_pointer<FuncPtr>::value, Options&&> kernel(DispatchKey dispatch_key, FuncPtr func_ptr) && {
      static_assert(!std::is_same<typename FuncPtr::FuncType, KernelFunction::BoxedKernelFunction>::value, "Tried to register a stackbased (i.e. internal) kernel function using the public kernel<...>() API. Please either use the internal kernel(...) API or also implement the kernel function as defined by the public API.");
      static_assert(FuncPtr::func_ptr() != nullptr, "Kernel function cannot be nullptr");

      return std::move(*this).kernel(
        std::move(dispatch_key),
        KernelFunction::makeFromUnboxedFunction(func_ptr),
        impl::CppSignature::make<typename FuncPtr::FuncType>(),
        // TODO Do schema inference without relying on WrapFunctionIntoFunctor
        detail::inferFunctionSchemaFromFunctor<typename impl::WrapFunctionIntoFunctor<FuncPtr>::type>()
      );
    }

    /**
=======
>>>>>>> 5943fe9e
     * Use this to register an operator whose kernel is implemented by a function.
     * The kernel is a catch-all kernel, meaning it's called independent from
     * the input. Dispatch is disabled for this operator.
     *
     * Example:
     *
     * > namespace { Tensor my_kernel_cpu(Tensor a, Tensor b) {...} }
     * >
     * > static auto registry = c10::RegisterOperators()
     * >     .op(c10::RegisterOperators::options()
     * >         .schema("my_op")
     * >         .catchAllKernel<decltype(my_kernel_cpu), &my_kernel_cpu>());
     */
    template<class FuncType, FuncType* kernel_func>
    // enable_if: only enable it if FuncType is actually a function
    std::enable_if_t<guts::is_function_type<FuncType>::value, Options&&> catchAllKernel() && {
      static_assert(!std::is_same<FuncType, KernelFunction::BoxedKernelFunction>::value, "Tried to register a stackbased (i.e. internal) kernel function using the public kernel<...>() API. Please either use the internal kernel(...) API or also implement the kernel function as defined by the public API.");
      static_assert(kernel_func != nullptr, "Kernel function cannot be nullptr");

      return std::move(*this).kernel(
        c10::nullopt,
        KernelFunction::makeFromUnboxedFunction(TORCH_FN(kernel_func)),
        impl::CppSignature::make<FuncType>(),
        // TODO Do schema inference without relying on WrapFunctionIntoFunctor
        detail::inferFunctionSchemaFromFunctor<typename impl::WrapFunctionIntoFunctor<CompileTimeFunctionPointer<FuncType, kernel_func>>::type>()
      );
    }

<<<<<<< HEAD
    /**
     * Use this to register an operator whose kernel is implemented by a TORCH_FN.
     * The kernel is a catch-all kernel, meaning it's called independent from
     * the input. Dispatch is disabled for this operator.
     *
     * Example:
     *
     * > namespace { Tensor my_kernel_cpu(Tensor a, Tensor b) {...} }
     * >
     * > static auto registry = c10::RegisterOperators()
     * >     .op(c10::RegisterOperators::options()
     * >         .schema("my_op")
     * >         .catchAllKernel(TORCH_FN(my_kernel_cpu)));
     */
    template<class FuncPtr>
    // enable_if: only enable it if FuncType is actually a function
    std::enable_if_t<c10::is_compile_time_function_pointer<FuncPtr>::value, Options&&> catchAllKernel(FuncPtr func_ptr) && {
      static_assert(!std::is_same<typename FuncPtr::FuncType, KernelFunction::BoxedKernelFunction>::value, "Tried to register a stackbased (i.e. internal) kernel function using the public kernel<...>() API. Please either use the internal kernel(...) API or also implement the kernel function as defined by the public API.");
      static_assert(FuncPtr::func_ptr() != nullptr, "Kernel function cannot be nullptr");

      return std::move(*this).kernel(
        c10::nullopt,
        KernelFunction::makeFromUnboxedFunction(func_ptr),
        impl::CppSignature::make<typename FuncPtr::FuncType>(),
        // TODO Do schema inference without relying on WrapFunctionIntoFunctor
        detail::inferFunctionSchemaFromFunctor<typename impl::WrapFunctionIntoFunctor<FuncPtr>::type>()
      );
    }

=======
>>>>>>> 5943fe9e
    template<class FuncType>
    // enable_if: only enable it if FuncType is actually a function
    std::enable_if_t<guts::is_function_type<FuncType>::value, Options&&> kernel(DispatchKey dispatch_key, FuncType* kernel_func) && {
      static_assert(!std::is_same<FuncType, KernelFunction::BoxedKernelFunction>::value, "Tried to register a stackbased (i.e. internal) kernel function using the public kernel<...>() API. Please either use the internal kernel(...) API or also implement the kernel function as defined by the public API.");
      TORCH_INTERNAL_ASSERT(kernel_func != nullptr, "Kernel function cannot be nullptr");

      return std::move(*this).kernel(
        std::move(dispatch_key),
        KernelFunction::makeFromUnboxedRuntimeFunction(kernel_func),
        impl::CppSignature::make<FuncType>(),
        // TODO Do schema inference without relying on WrapFunctionIntoFunctor
        detail::inferFunctionSchemaFromFunctor<impl::WrapFunctionIntoRuntimeFunctor<std::decay_t<FuncType>>>()
      );
    }

    template<class FuncType>
    // enable_if: only enable it if FuncType is actually a function
    std::enable_if_t<guts::is_function_type<FuncType>::value, Options&&> catchAllKernel(FuncType* kernel_func) && {
      static_assert(!std::is_same<FuncType, KernelFunction::BoxedKernelFunction>::value, "Tried to register a stackbased (i.e. internal) kernel function using the public kernel<...>() API. Please either use the internal kernel(...) API or also implement the kernel function as defined by the public API.");
      TORCH_INTERNAL_ASSERT(kernel_func != nullptr, "Kernel function cannot be nullptr");

      return std::move(*this).kernel(
        c10::nullopt,
        KernelFunction::makeFromUnboxedRuntimeFunction(kernel_func),
        impl::CppSignature::make<FuncType>(),
        // TODO Do schema inference without relying on WrapFunctionIntoFunctor
        detail::inferFunctionSchemaFromFunctor<impl::WrapFunctionIntoRuntimeFunctor<std::decay_t<FuncType>>>()
      );
    }

    // TODO Remove impl_unboxedOnlyKernel once all of aten can generate boxed kernels
    template<class FuncType, FuncType* kernel_func>
    // enable_if: only enable it if FuncType is actually a function
    std::enable_if_t<guts::is_function_type<FuncType>::value, Options&&> impl_unboxedOnlyKernel(DispatchKey dispatch_key) && {
      static_assert(!std::is_same<FuncType, KernelFunction::BoxedKernelFunction>::value, "Tried to register a stackbased (i.e. internal) kernel function using the public kernel<...>() API. Please either use the internal kernel(...) API or also implement the kernel function as defined by the public API.");
      static_assert(kernel_func != nullptr, "Kernel function cannot be nullptr");

      return std::move(*this).kernel(
        std::move(dispatch_key),
        KernelFunction::makeFromUnboxedOnlyRuntimeFunction(kernel_func),
        impl::CppSignature::make<FuncType>(),
        nullptr // disable function schema inference because some ops from native_functions.yaml don't support it yet
      );
    }

<<<<<<< HEAD
    // TODO Remove impl_unboxedOnlyKernel once all of aten can generate boxed kernels
    template<class FuncPtr>
    // enable_if: only enable it if FuncType is actually a function
    std::enable_if_t<c10::is_compile_time_function_pointer<FuncPtr>::value, Options&&> impl_unboxedOnlyKernel(DispatchKey dispatch_key, FuncPtr) && {
      static_assert(!std::is_same<typename FuncPtr::FuncType, KernelFunction::BoxedKernelFunction>::value, "Tried to register a stackbased (i.e. internal) kernel function using the public kernel<...>() API. Please either use the internal kernel(...) API or also implement the kernel function as defined by the public API.");
      static_assert(FuncPtr::func_ptr() != nullptr, "Kernel function cannot be nullptr");

      return std::move(*this).kernel(
        std::move(dispatch_key),
        KernelFunction::makeFromUnboxedOnlyRuntimeFunction(FuncPtr::func_ptr()),
        impl::CppSignature::make<typename FuncPtr::FuncType>(),
        nullptr // disable function schema inference because some ops from native_functions.yaml don't support it yet
      );
    }

=======
>>>>>>> 5943fe9e
    // TODO Remove impl_unboxedOnlyCatchAllKernel once all of aten can generate boxed kernels
    template<class FuncType, FuncType* kernel_func>
    // enable_if: only enable it if FuncType is actually a function
    std::enable_if_t<guts::is_function_type<FuncType>::value, Options&&> impl_unboxedOnlyCatchAllKernel() && {
      static_assert(!std::is_same<FuncType, KernelFunction::BoxedKernelFunction>::value, "Tried to register a stackbased (i.e. internal) kernel function using the public kernel<...>() API. Please either use the internal kernel(...) API or also implement the kernel function as defined by the public API.");
      static_assert(kernel_func != nullptr, "Kernel function cannot be nullptr");

      return std::move(*this).kernel(
        c10::nullopt,
        KernelFunction::makeFromUnboxedOnlyRuntimeFunction(kernel_func),
        impl::CppSignature::make<FuncType>(),
        nullptr // disable function schema inference because some ops from native_functions.yaml don't support it yet
      );
    }

<<<<<<< HEAD
    // TODO Remove impl_unboxedOnlyCatchAllKernel once all of aten can generate boxed kernels
    template<class FuncPtr>
    // enable_if: only enable it if FuncType is actually a function
    std::enable_if_t<c10::is_compile_time_function_pointer<FuncPtr>::value, Options&&> impl_unboxedOnlyCatchAllKernel(FuncPtr) && {
      static_assert(!std::is_same<typename FuncPtr::FuncType, KernelFunction::BoxedKernelFunction>::value, "Tried to register a stackbased (i.e. internal) kernel function using the public kernel<...>() API. Please either use the internal kernel(...) API or also implement the kernel function as defined by the public API.");
      static_assert(FuncPtr::func_ptr() != nullptr, "Kernel function cannot be nullptr");

      return std::move(*this).kernel(
        c10::nullopt,
        KernelFunction::makeFromUnboxedOnlyRuntimeFunction(FuncPtr::func_ptr()),
        impl::CppSignature::make<typename FuncPtr::FuncType>(),
        nullptr // disable function schema inference because some ops from native_functions.yaml don't support it yet
      );
    }

=======
>>>>>>> 5943fe9e
    /**
     * Use this to register an operator whose kernel is implemented as a lambda.
     * The kernel is only called for inputs matching the given dispatch key.
     * You can register multiple kernels for different dispatch keys.
     *
     * The lambda must be stateless, i.e. not have a capture. If your kernel
     * needs to store some configuration parameters, write the kernel as a
     * functor instead.
     *
     * Example:
     *
     * > static auto registry = c10::RegisterOperators()
     * >     .op(c10::RegisterOperators::options()
     * >         .schema("my_op")
     * >         .kernel(DispatchKey::CPU, [] (Tensor a) -> Tensor {...}));
     */
    template<class Lambda>
    // enable_if: only enable it if Lambda is a functor (note: lambdas are functors)
    std::enable_if_t<
        guts::is_functor<std::decay_t<Lambda>>::value
        && !std::is_same<typename guts::infer_function_traits_t<std::decay_t<Lambda>>::func_type, KernelFunction::BoxedKernelFunction>::value,
        Options&&> kernel(DispatchKey dispatch_key, Lambda&& functor) && {
      static_assert(!std::is_base_of<OperatorKernel, std::decay_t<Lambda>>::value, "The kernel(x) API for registering a kernel is only meant to be used with lambdas. Your kernel is a functor. Please use the kernel<Functor>() API instead.");

      // We don't support stateful lambdas (i.e. lambdas with a capture), because their
      // behavior would be nonobvious. A functor kernel with cache gets a new instance of
      // its cache each time the kernel is looked up from the dispatch table.
      // A lambda with a capture would be global and share its capture between all kernel lookups.
      // So, instead of making users having to think about it (including the thread-safety
      // issues this causes), let's just forbid stateful lambdas altogether.
      static_assert(guts::is_stateless_lambda<std::decay_t<Lambda>>::value, "The kernel(x) API for registering a kernel only works for stateless lambdas (i.e. lambdas without captures). If you need a cache, please use the functor based API kernel<Functor>() instead.");

      return std::move(*this).kernel(
        std::move(dispatch_key),
        KernelFunction::makeFromUnboxedLambda(std::forward<Lambda>(functor)),
        impl::CppSignature::make<Lambda>(),
        // TODO Do schema inference without relying on WrapFunctionIntoRuntimeFunctor
        detail::inferFunctionSchemaFromFunctor<impl::WrapFunctionIntoRuntimeFunctor<std::decay_t<Lambda>>>()
      );
    }

    /**
     * Use this to register an operator whose kernel is implemented as a lambda.
     * The kernel is a catch-all kernel, meaning it's called independent from
     * the input. Dispatch is disabled for this operator.
     *
     * The lambda must be stateless, i.e. not have a capture. If your kernel
     * needs to store some configuration parameters, write the kernel as a
     * functor instead.
     *
     * Example:
     *
     * > static auto registry = c10::RegisterOperators()
     * >     .op(c10::RegisterOperators::options()
     * >         .schema("my_op")
     * >         .catchAllKernel([] (Tensor a) -> Tensor {...}));
     */
    template<class Lambda>
    // enable_if: only enable it if Lambda is a functor (note: lambdas are functors)
    std::enable_if_t<
        guts::is_functor<std::decay_t<Lambda>>::value
        && !std::is_same<typename guts::infer_function_traits_t<std::decay_t<Lambda>>::func_type, KernelFunction::BoxedKernelFunction>::value,
        Options&&> catchAllKernel(Lambda&& lambda) && {
      static_assert(!std::is_base_of<OperatorKernel, std::decay_t<Lambda>>::value, "The kernel(x) API for registering a kernel is only meant to be used with lambdas. Your kernel is a functor. Please use the kernel<Functor>() API instead.");

      // We don't support stateful lambdas (i.e. lambdas with a capture), because their
      // behavior would be nonobvious.
      // A lambda with a capture would be global and share its capture between all kernel lookups.
      // This would be a likely source for unexpected race conditions, so we forbid it.
      // If a kernel really needs global state, they can just have regular global state
      // in their .cpp file next to the kernel lambda.
      static_assert(guts::is_stateless_lambda<std::decay_t<Lambda>>::value, "The kernel(x) API for registering a kernel only works for stateless lambdas (i.e. lambdas without captures). If you need a cache, please use the functor based API kernel<Functor>() instead.");

      return std::move(*this).kernel(
        c10::nullopt,
        KernelFunction::makeFromUnboxedLambda(std::forward<Lambda>(lambda)),
        impl::CppSignature::make<Lambda>(),
        // TODO Do schema inference without relying on WrapFunctionIntoRuntimeFunctor
        detail::inferFunctionSchemaFromFunctor<impl::WrapFunctionIntoRuntimeFunctor<std::decay_t<Lambda>>>()
      );
    }

    Options&& aliasAnalysis(AliasAnalysisKind aliasAnalysisKind) && {
      TORCH_CHECK(!aliasAnalysisKind_.has_value(), "You can only call aliasAnalysis() once per operator registration.");
      aliasAnalysisKind_ = aliasAnalysisKind;
      return std::move(*this);
    }

  private:
    Options&& kernel(c10::optional<DispatchKey> dispatch_key, KernelFunction&& func, c10::optional<impl::CppSignature> cpp_signature, std::unique_ptr<FunctionSchema>&& inferred_function_schema) && {
      KernelRegistrationConfig config;
      config.dispatch_key = dispatch_key;
      config.func = std::move(func);
      config.cpp_signature = std::move(cpp_signature);
      config.inferred_function_schema = std::move(inferred_function_schema);
      kernels.push_back(std::move(config));
      return std::move(*this);
    }

    Options()
    : schemaOrName_(c10::nullopt)
    , kernels()
    , aliasAnalysisKind_(c10::nullopt)
    {}

    // KernelRegistrationConfig accumulates all information from the config
    // parameters passed to a RegisterOperators::op() call into one object.
    struct KernelRegistrationConfig final {
      KernelRegistrationConfig()
        : dispatch_key(c10::nullopt)
        , func()
        , cpp_signature(c10::nullopt)
        , inferred_function_schema(nullptr)
      {}

      c10::optional<DispatchKey> dispatch_key;
      KernelFunction func;
      c10::optional<impl::CppSignature> cpp_signature;
      std::unique_ptr<FunctionSchema> inferred_function_schema;
    };

    c10::optional<c10::either<OperatorName, FunctionSchema>> schemaOrName_;

    std::vector<KernelRegistrationConfig> kernels;
    optional<AliasAnalysisKind> aliasAnalysisKind_;
    friend class RegisterOperators;
    friend class Library;
  };

  /**
   * Call this to get an instance of registration options, which
   * can be passed to a call to RegisterOperators::op() to specify
   * these options for the operator registration.
   * See class doc comment for examples.
   */
  static Options options() {
    return {};
  }

  /**
   * Call this to register an operator. See class doc comment for examples.
   */
  RegisterOperators&& op(Options&& options) && {
    checkSchemaAndRegisterOp_(std::move(options));
    return std::move(*this);
  }

  // Regular mutator version of the && version above
  RegisterOperators& op(Options&& options) & {
    checkSchemaAndRegisterOp_(std::move(options));
    return *this;
  }

  /**
   * This is a shorthand for RegisterOperators::op(Options) where you can
   * specify the operator schema outside of the options parameter.
   * See class doc comment for examples.
   */
  RegisterOperators&& op(const std::string& schemaOrName, Options&& options = RegisterOperators::options()) && {
    return std::move(*this).op(std::move(options).schema(schemaOrName));
  }

  // internal only for registering caffe2 ops
  RegisterOperators&& op(FunctionSchema schema, Options&& options) && {
    return std::move(*this).op(std::move(options).schema(std::move(schema)));
  }

  template<class FuncType>
  explicit RegisterOperators(const std::string& schemaOrName, FuncType&& func, Options&& options = RegisterOperators::options())
  : RegisterOperators() {
    std::move(*this).op(schemaOrName, std::forward<FuncType>(func), std::move(options));
  }

  /**
   * This API registers an operator based on a kernel function pointer.
   *
   * Given a kernel
   *
   * > namespace { Tensor my_kernel_cpu(Tensor a, Tensor b) {...} }
   *
   * This API looks like:
   *
   * > static auto registry = c10::RegisterOperators()
   * >     .op("my_op", &my_kernel_cpu);
   *
   * If your kernel is small and the overhead of calling it matters,
   * then this API might be the wrong choice since the following API
   * has a slightly lower overhead for calling into the kernel:
   *
   * > static auto registry = c10::RegisterOperators()
   * >     .op("my_op", c10::RegisterOperators::options()
   * >         .kernel<decltype(my_kernel_cpu), &my_kernel_cpu>());
   *
   * Or, alternatively, write your kernel as a functor:
   *
   * > namespace {
   * >   class my_kernel_cpu final : public c10::OperatorKernel {
   * >   public:
   * >     Tensor operator()(Tensor a, Tensor b) {...}
   * >   };
   * > }
   * >
   * > static auto registry = c10::RegisterOperators()
   * >     .op("my_op", c10::RegisterOperators::options()
   * >         .kernel<my_kernel_cpu>());
   */
   template<class FuncType>
   // enable_if: only enable it if FuncType is actually a function, but not a stack based BoxedKernelFunction.
   std::enable_if_t<guts::is_function_type<FuncType>::value && !std::is_same<FuncType, KernelFunction::BoxedKernelFunction>::value, RegisterOperators&&>
   op(const std::string& schemaOrName, FuncType* func, Options&& options = RegisterOperators::options()) && {
     constexpr bool AllowLegacyTypes = true;
     return std::move(*this).op(std::move(options).schema(schemaOrName).kernel(
       c10::nullopt,
       KernelFunction::makeFromUnboxedRuntimeFunction<AllowLegacyTypes>(func),
       impl::CppSignature::make<FuncType>(),
       // TODO Do schema inference without relying on WrapFunctionIntoRuntimeFunctor
       detail::inferFunctionSchemaFromFunctor<impl::WrapFunctionIntoRuntimeFunctor<std::decay_t<FuncType>>>()
     ));
   }

   /**
    * This API registers an operator based on a kernel lambda.
    *
    * This API looks like:
    *
    * > static auto registry = c10::RegisterOperators()
    * >     .op("my_op", [] (Tensor a, Tensor b) {...});
    *
    * This is equivalent to:
    *
    * > static auto registry = c10::RegisterOperators()
    * >     .op("my_op", c10::RegisterOperators::options()
    * >         .catchAllKernel([] (Tensor a, Tensor b) {...}));
    *
    */
    template<class Lambda>
    // enable_if: only enable it if Lambda is actually a stateless lambda
    std::enable_if_t<guts::is_functor<Lambda>::value && guts::is_stateless_lambda<std::decay_t<Lambda>>::value, RegisterOperators&&>
    op(const std::string& schemaOrName, Lambda&& lambda, Options&& options = RegisterOperators::options()) && {
      static_assert(!std::is_base_of<OperatorKernel, Lambda>::value, "c10::OperatorKernel is part of the new kernel registration API and shouldn't be used together with the deprecated registration API. Please use the new RegisterOperators::options().kernel() based API instead.");

      constexpr bool AllowLegacyTypes = true;
      return std::move(*this).op(std::move(options).schema(schemaOrName).kernel(
        c10::nullopt,
        KernelFunction::makeFromUnboxedLambda<AllowLegacyTypes>(std::forward<Lambda>(lambda)),
        impl::CppSignature::make<Lambda>(),
        // TODO Do schema inference without relying on WrapFunctionIntoRuntimeFunctor
        detail::inferFunctionSchemaFromFunctor<impl::WrapFunctionIntoRuntimeFunctor<std::decay_t<Lambda>>>()
      ));
    }

    template<class Lambda>
    C10_DEPRECATED_MESSAGE("Registering operator kernels with stateful lambdas (i.e. lambdas with a capture) has non-obvious behavior. This is deprecated. Please use a lambda without a capture or a functor class instead.")
    // enable_if: only enable it if Lambda is actually a functor but not a stateless lambda
    std::enable_if_t<guts::is_functor<Lambda>::value && !guts::is_stateless_lambda<std::decay_t<Lambda>>::value, RegisterOperators&&>
    op(const std::string& schemaOrName, Lambda&& lambda, Options&& options = RegisterOperators::options()) && {
      static_assert(!std::is_base_of<OperatorKernel, Lambda>::value, "c10::OperatorKernel is part of the new kernel registration API and shouldn't be used together with the deprecated registration API. Please use the new RegisterOperators::options().kernel() based API instead.");

      constexpr bool AllowLegacyTypes = true;
      return std::move(*this).op(std::move(options).schema(schemaOrName).kernel(
        c10::nullopt,
        KernelFunction::makeFromUnboxedLambda<AllowLegacyTypes>(std::forward<Lambda>(lambda)),
        impl::CppSignature::make<Lambda>(),
        // TODO Do schema inference without relying on WrapFunctionIntoRuntimeFunctor
        detail::inferFunctionSchemaFromFunctor<impl::WrapFunctionIntoRuntimeFunctor<std::decay_t<Lambda>>>()
      ));
    }

private:
  void checkSchemaAndRegisterOp_(Options&& config);

  static c10::FunctionSchema inferSchemaFromKernels_(const OperatorName& opNameStr, const Options& options);
  void checkNoDuplicateKernels_(const Options& options);
  void registerOp_(Options&& options);

  std::vector<RegistrationHandleRAII> registrars_;
};

} // namespace c10

namespace torch {
  // Old-style API
  using RegisterOperators = c10::RegisterOperators;
}<|MERGE_RESOLUTION|>--- conflicted
+++ resolved
@@ -245,38 +245,6 @@
     }
 
     /**
-<<<<<<< HEAD
-     * Use this to register an operator whose kernel is implemented by a TORCH_FN.
-     * The kernel is only called for inputs matching the given dispatch key.
-     * You can register multiple kernels for different dispatch keys.
-     *
-     * Example:
-     *
-     * > namespace { Tensor my_kernel_cpu(Tensor a, Tensor b) {...} }
-     * >
-     * > static auto registry = c10::RegisterOperators()
-     * >     .op(c10::RegisterOperators::options()
-     * >         .schema("my_op")
-     * >         .kernel(DispatchKey::CPU, TORCH_FN(my_kernel_cpu)));
-     */
-    template<class FuncPtr>
-    // enable_if: only enable it if FuncType is actually a function
-    std::enable_if_t<c10::is_compile_time_function_pointer<FuncPtr>::value, Options&&> kernel(DispatchKey dispatch_key, FuncPtr func_ptr) && {
-      static_assert(!std::is_same<typename FuncPtr::FuncType, KernelFunction::BoxedKernelFunction>::value, "Tried to register a stackbased (i.e. internal) kernel function using the public kernel<...>() API. Please either use the internal kernel(...) API or also implement the kernel function as defined by the public API.");
-      static_assert(FuncPtr::func_ptr() != nullptr, "Kernel function cannot be nullptr");
-
-      return std::move(*this).kernel(
-        std::move(dispatch_key),
-        KernelFunction::makeFromUnboxedFunction(func_ptr),
-        impl::CppSignature::make<typename FuncPtr::FuncType>(),
-        // TODO Do schema inference without relying on WrapFunctionIntoFunctor
-        detail::inferFunctionSchemaFromFunctor<typename impl::WrapFunctionIntoFunctor<FuncPtr>::type>()
-      );
-    }
-
-    /**
-=======
->>>>>>> 5943fe9e
      * Use this to register an operator whose kernel is implemented by a function.
      * The kernel is a catch-all kernel, meaning it's called independent from
      * the input. Dispatch is disabled for this operator.
@@ -305,38 +273,6 @@
       );
     }
 
-<<<<<<< HEAD
-    /**
-     * Use this to register an operator whose kernel is implemented by a TORCH_FN.
-     * The kernel is a catch-all kernel, meaning it's called independent from
-     * the input. Dispatch is disabled for this operator.
-     *
-     * Example:
-     *
-     * > namespace { Tensor my_kernel_cpu(Tensor a, Tensor b) {...} }
-     * >
-     * > static auto registry = c10::RegisterOperators()
-     * >     .op(c10::RegisterOperators::options()
-     * >         .schema("my_op")
-     * >         .catchAllKernel(TORCH_FN(my_kernel_cpu)));
-     */
-    template<class FuncPtr>
-    // enable_if: only enable it if FuncType is actually a function
-    std::enable_if_t<c10::is_compile_time_function_pointer<FuncPtr>::value, Options&&> catchAllKernel(FuncPtr func_ptr) && {
-      static_assert(!std::is_same<typename FuncPtr::FuncType, KernelFunction::BoxedKernelFunction>::value, "Tried to register a stackbased (i.e. internal) kernel function using the public kernel<...>() API. Please either use the internal kernel(...) API or also implement the kernel function as defined by the public API.");
-      static_assert(FuncPtr::func_ptr() != nullptr, "Kernel function cannot be nullptr");
-
-      return std::move(*this).kernel(
-        c10::nullopt,
-        KernelFunction::makeFromUnboxedFunction(func_ptr),
-        impl::CppSignature::make<typename FuncPtr::FuncType>(),
-        // TODO Do schema inference without relying on WrapFunctionIntoFunctor
-        detail::inferFunctionSchemaFromFunctor<typename impl::WrapFunctionIntoFunctor<FuncPtr>::type>()
-      );
-    }
-
-=======
->>>>>>> 5943fe9e
     template<class FuncType>
     // enable_if: only enable it if FuncType is actually a function
     std::enable_if_t<guts::is_function_type<FuncType>::value, Options&&> kernel(DispatchKey dispatch_key, FuncType* kernel_func) && {
@@ -382,24 +318,6 @@
       );
     }
 
-<<<<<<< HEAD
-    // TODO Remove impl_unboxedOnlyKernel once all of aten can generate boxed kernels
-    template<class FuncPtr>
-    // enable_if: only enable it if FuncType is actually a function
-    std::enable_if_t<c10::is_compile_time_function_pointer<FuncPtr>::value, Options&&> impl_unboxedOnlyKernel(DispatchKey dispatch_key, FuncPtr) && {
-      static_assert(!std::is_same<typename FuncPtr::FuncType, KernelFunction::BoxedKernelFunction>::value, "Tried to register a stackbased (i.e. internal) kernel function using the public kernel<...>() API. Please either use the internal kernel(...) API or also implement the kernel function as defined by the public API.");
-      static_assert(FuncPtr::func_ptr() != nullptr, "Kernel function cannot be nullptr");
-
-      return std::move(*this).kernel(
-        std::move(dispatch_key),
-        KernelFunction::makeFromUnboxedOnlyRuntimeFunction(FuncPtr::func_ptr()),
-        impl::CppSignature::make<typename FuncPtr::FuncType>(),
-        nullptr // disable function schema inference because some ops from native_functions.yaml don't support it yet
-      );
-    }
-
-=======
->>>>>>> 5943fe9e
     // TODO Remove impl_unboxedOnlyCatchAllKernel once all of aten can generate boxed kernels
     template<class FuncType, FuncType* kernel_func>
     // enable_if: only enable it if FuncType is actually a function
@@ -415,24 +333,6 @@
       );
     }
 
-<<<<<<< HEAD
-    // TODO Remove impl_unboxedOnlyCatchAllKernel once all of aten can generate boxed kernels
-    template<class FuncPtr>
-    // enable_if: only enable it if FuncType is actually a function
-    std::enable_if_t<c10::is_compile_time_function_pointer<FuncPtr>::value, Options&&> impl_unboxedOnlyCatchAllKernel(FuncPtr) && {
-      static_assert(!std::is_same<typename FuncPtr::FuncType, KernelFunction::BoxedKernelFunction>::value, "Tried to register a stackbased (i.e. internal) kernel function using the public kernel<...>() API. Please either use the internal kernel(...) API or also implement the kernel function as defined by the public API.");
-      static_assert(FuncPtr::func_ptr() != nullptr, "Kernel function cannot be nullptr");
-
-      return std::move(*this).kernel(
-        c10::nullopt,
-        KernelFunction::makeFromUnboxedOnlyRuntimeFunction(FuncPtr::func_ptr()),
-        impl::CppSignature::make<typename FuncPtr::FuncType>(),
-        nullptr // disable function schema inference because some ops from native_functions.yaml don't support it yet
-      );
-    }
-
-=======
->>>>>>> 5943fe9e
     /**
      * Use this to register an operator whose kernel is implemented as a lambda.
      * The kernel is only called for inputs matching the given dispatch key.
