--- conflicted
+++ resolved
@@ -49,14 +49,10 @@
   checkBackend("bitwise_not", result, self.type().backend());
   assert_no_internal_overlap(result, "bitwise_not");
   auto iter = TensorIterator::unary_op(result, self);
-<<<<<<< HEAD
-  bitwise_not_stub(iter->device_type(), *iter);
-=======
   bitwise_not_stub(iter.device_type(), iter);
 #ifdef BUILD_NAMEDTENSOR
   at::namedinference::propagate_names(result, self);
 #endif
->>>>>>> 65431687
   return result;
 }
 
@@ -167,12 +163,7 @@
     checkBackend(#op, result, Backend::CPU);                    \
     assert_no_internal_overlap(result, #op);                    \
     auto iter = TensorIterator::unary_op(result, self);         \
-<<<<<<< HEAD
-    op##_stub(iter->device_type(), *iter);                      \
-=======
-    op##_stub(iter.device_type(), iter);                      \
-    propagate_names_if_namedtensor_enabled(result, self);       \
->>>>>>> 65431687
+    op##_stub(iter.device_type(), iter);                        \
     return result;                                              \
   }
 
