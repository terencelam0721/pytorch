--- conflicted
+++ resolved
@@ -240,13 +240,7 @@
     if (config_.state == ProfilerState::NVTX) {
       cuda_stubs->nvtxRangePop();
     } else {
-<<<<<<< HEAD
       Event evt(
-=======
-      auto& list = getEventList(thread_id);
-      std::cerr << "Debug: in state popRange, thread_id = " << thread_id << " , &list = " << ((void*)&list) << std::endl;
-      list.record(
->>>>>>> 55e624e1
           EventKind::PopRange,
           at::StringView(""),
           thread_id,
@@ -324,7 +318,7 @@
   std::mutex state_mutex_;
   std::unordered_map<uint64_t, std::shared_ptr<RangeEventList>>
       event_lists_map_;
-<<<<<<< HEAD
+
   ProfilerConfig config_ = ProfilerConfig(ProfilerState::Disabled, false, false);
   at::CallbackHandle handle_;
 
@@ -332,10 +326,6 @@
   // thread_id -> (device -> usage (bytes))
   std::unordered_map<uint64_t,
       std::unordered_map<c10::Device, int64_t>> mem_usage_;
-=======
-  ProfilerConfig config_ = ProfilerConfig(ProfilerState::Disabled, false);
-  at::CallbackHandle handle_; // = 0
->>>>>>> 55e624e1
 };
 
 ProfilerThreadLocalState* getProfilerTLSState() {
