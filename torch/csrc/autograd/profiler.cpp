#include <torch/csrc/autograd/profiler.h>
#include <torch/csrc/autograd/function.h>
#include <torch/csrc/jit/frontend/code_template.h>

#include <torch/csrc/jit/runtime/operator.h>

#include <ATen/core/op_registration/op_registration.h>

#include <fstream>
#include <list>
#include <mutex>
#include <sstream>
#include <string>
#include <vector>

#include <ATen/ThreadLocalState.h>

namespace torch { namespace autograd { namespace profiler {

namespace {

CUDAStubs default_stubs;
constexpr CUDAStubs* default_stubs_addr = &default_stubs;
// Constant initialization, so it is guaranteed to be initialized before
// static initialization calls which may invoke registerCUDAMethods
static CUDAStubs* cuda_stubs = default_stubs_addr;

thread_local ProfilerConfig config(ProfilerState::Disabled, false);
// Protects access all_event_lists_map.
std::mutex all_event_lists_map_mutex;
std::unordered_map<uint16_t, std::shared_ptr<RangeEventList>>
    all_event_lists_map;
thread_local std::shared_ptr<RangeEventList> event_list;
thread_local uint16_t thread_id;

bool unused_ = []() {
  at::ThreadLocalState::registerThreadLocalSetting(
    at::ThreadLocalSetting::PROFILER,
    []() {
      auto v = at::SettingValue();
      v.pair.first = (int32_t)config.state;
      v.pair.second = (int32_t)config.report_input_shapes;
      return v;
    },
    [](at::SettingValue v) {
      // ThreadLocalState propagates profiler state across threads and
      // automatically enables/disables profiling in async tasks.
      // Note, that in case of a subtask profiling, we don't
      // want to consolidate profiling results but let the original profiler
      // keep running
      if (v.pair.first != (int32_t)ProfilerState::Disabled) {
        enableProfiler(
            ProfilerConfig{(ProfilerState)v.pair.first, (bool)v.pair.second},
            /* emit_start */ false);
      } else if (config.state != ProfilerState::Disabled) {
        disableProfiler(/* consolidate_results */ false);
      }
    }
  );
  return true;
}();

// Nested profiler depth;
// note: only the outermost profiler is active;
// used to keep a track of enableProfiler/disableProfiler
// within a single thread
thread_local int recursion_depth_ = 0;

const int kWarmupStart = 5;

} // namespace

void registerCUDAMethods(CUDAStubs* stubs) {
  cuda_stubs = stubs;
}

ProfilerConfig::~ProfilerConfig() = default;

RangeEventList& getEventList() {
  if (!event_list) {
    std::lock_guard<std::mutex> guard(all_event_lists_map_mutex);
    event_list = std::make_shared<RangeEventList>();
    thread_id = RecordFunction::currentThreadId();
    all_event_lists_map.emplace(thread_id, event_list);
  }
  return *event_list;
}

void mark(std::string name, bool include_cuda /* = true */) {
  if (config.state == ProfilerState::Disabled) {
    return;
  }
  if (config.state == ProfilerState::NVTX) {
    cuda_stubs->nvtxMarkA(name.c_str());
  } else {
    auto& list = getEventList();
    std::lock_guard<std::mutex> guard(all_event_lists_map_mutex);
    list.record(
        EventKind::Mark,
        StringView(std::move(name)),
        thread_id,
        include_cuda && config.state == ProfilerState::CUDA);
  }
}

bool profilerEnabled() {
  return config.state != ProfilerState::Disabled;
}

void pushRange(
    const StringView& name,
    const char* msg = "",
    int64_t sequence_nr = -1,
    std::vector<std::vector<int64_t>>&& shapes = {}) {
  if (config.state == ProfilerState::Disabled) {
    return;
  }
  if (config.state == ProfilerState::NVTX) {
    if(sequence_nr >= 0 || shapes.size() > 0) {
      std::stringstream s;
      if(sequence_nr >= 0)
        s << name.str() << msg << sequence_nr;
      if(shapes.size() > 0) {
        s << ", sizes = [";
        for(int i = 0; i < shapes.size(); i++) {
          if(shapes[i].size() > 0) {
            s << "[";
            for(int dim = 0; dim < shapes[i].size(); dim++) {
              s << shapes[i][dim];
              if(dim < shapes[i].size() - 1)
                s << ", ";
            }
            s << "]";
          }
          else
            s << "[]";
          if(i < shapes.size() - 1)
            s << ", ";
        }
        s << "]";
      }
      cuda_stubs->nvtxRangePushA(s.str().c_str());
    } else {
      cuda_stubs->nvtxRangePushA(name.str());
    }
  } else {
    auto& list = getEventList();
    std::lock_guard<std::mutex> guard(all_event_lists_map_mutex);
    list.record(
        EventKind::PushRange,
        name,
        thread_id,
        config.state == ProfilerState::CUDA,
        std::move(shapes));
  }
}

void popRange() {
  if (config.state == ProfilerState::Disabled) {
    return;
  }
  if (config.state == ProfilerState::NVTX) {
    cuda_stubs->nvtxRangePop();
  } else {
    auto& list = getEventList();
    std::lock_guard<std::mutex> guard(all_event_lists_map_mutex);
    list.record(
        EventKind::PopRange,
        StringView(""),
        thread_id,
        config.state == ProfilerState::CUDA);
  }
}

void enableProfiler(const ProfilerConfig& new_config, bool emit_start) {
  TORCH_CHECK(new_config.state != ProfilerState::Disabled);
  if (recursion_depth_ > 0 || config.state != ProfilerState::Disabled) {
    TORCH_WARN("Trying to enable profiler when profiler is already active,"
        " new profiler is inactive");
    ++recursion_depth_;
    return;
  }

  TORCH_CHECK(new_config.state != ProfilerState::NVTX || cuda_stubs->enabled(),
      "Can't use NVTX profiler - PyTorch was compiled without CUDA");

  config = new_config;
  pushCallback(
      [](const RecordFunction& fn) {
        auto* msg = (fn.seqNr() >= 0) ? ", seq = " : "";
        if (config.report_input_shapes) {
          std::vector<std::vector<int64_t>> inputSizes;
          inputSizes.reserve(fn.inputs().size());
          for (const c10::IValue& input : fn.inputs()) {
            if (!input.isTensor()) {
              inputSizes.emplace_back();
              continue;
            }
            const at::Tensor& tensor = input.toTensor();
            if (tensor.defined()) {
              inputSizes.push_back(input.toTensor().sizes().vec());
            } else {
              inputSizes.emplace_back();
            }
          }
          pushRange(fn.name(), msg, fn.seqNr(), std::move(inputSizes));
        } else {
          pushRange(fn.name(), msg, fn.seqNr(), {});
        }
        return true;
      },
      [](const RecordFunction& fn) {
        if (fn.getStartCallbacksThreadId() !=
                RecordFunction::currentThreadId()) {
          // If we're not in a thread that ran start callbacks, then find
          // the eventList that was created for the original thread_id. Then,
          // record the end event on this list so that the block is added to
          // the correct list, instead of to a new list. This should only run
          // when calling RecordFunction::end() in a different thread.
          if (config.state == ProfilerState::Disabled) {
            return;
          } else {
            std::lock_guard<std::mutex> guard(all_event_lists_map_mutex);
            const auto& eventListIter =
                all_event_lists_map.find(fn.getStartCallbacksThreadId());
            TORCH_INTERNAL_ASSERT(
                eventListIter != all_event_lists_map.end(),
                "Did not find thread_id matching ",
                fn.getStartCallbacksThreadId());

            auto& eventList = eventListIter->second;
            eventList->record(
                      EventKind::PopRange,
                      StringView(""),
                      fn.getStartCallbacksThreadId(),
                      config.state == ProfilerState::CUDA);
          }
        } else {
          popRange();
        }
      },
      /* needs_inputs */ config.report_input_shapes,
      /* scopes */ {RecordScope::FUNCTION, RecordScope::USER_SCOPE});
<<<<<<< HEAD
=======
  state = new_state;
  c10::impl::tls_set_dispatch_key_included(c10::DispatchKey::Profiler, true);
>>>>>>> 7e82c684

  if (emit_start) {
    if (config.state == ProfilerState::CUDA) {
      // event recording appears to have some startup overhead, so we need to
      // to generate some dummy events first before recording synchronization events
      for (int i = 0; i < kWarmupStart; i++) {
        cuda_stubs->onEachDevice([](int /* unused */) {
            mark("__cuda_startup");
            cuda_stubs->synchronize();
        });
      }

      // cuda events must be on the same device, so we need a start event recorded
      // for each gpu. we then use this event to synchronize time on the GPU
      // with the CPU clock.
      cuda_stubs->onEachDevice([](int d) {
          mark("__cuda_start_event");
      });
    }
    mark("__start_profile", false);
  }
}

thread_event_lists disableProfiler(bool consolidate_results) {
  TORCH_CHECK(config.state != ProfilerState::Disabled,
      "Can't disable profiler when it's not running");

  if (recursion_depth_ > 0) {
    --recursion_depth_;
    return thread_event_lists();
  }

  ProfilerState old_state = config.state;
  popCallback();
<<<<<<< HEAD
  config = ProfilerConfig{ProfilerState::Disabled, false};
  if (!consolidate_results || old_state == ProfilerState::NVTX) {
=======
  state = ProfilerState::Disabled;
  c10::impl::tls_set_dispatch_key_included(c10::DispatchKey::Profiler, false);

  if (old_state == ProfilerState::NVTX) {
>>>>>>> 7e82c684
    return thread_event_lists();
  }

  mark("__stop_profile");

  thread_event_lists result;
  std::lock_guard<std::mutex> guard(all_event_lists_map_mutex);
  for (auto it = all_event_lists_map.begin(); it != all_event_lists_map.end();) {
    auto & list = it->second;
    result.emplace_back(list->consolidate());
    // GC lists that are not held by any threads
    if (list.use_count() == 1) {
      auto current_it = it;
      ++it;
      all_event_lists_map.erase(current_it);
    } else {
      ++it;
    }
  }
  return result;
}

void Event::record(bool record_cuda) {
  if (record_cuda) {
    cuda_stubs->record(&device_, &event, &cpu_ns_);
    return;
  }
  cpu_ns_ = getTime();
}

double Event::cuda_elapsed_us(const Event & e) {
  if(!e.has_cuda() || !has_cuda()) {
    throw std::logic_error("Events were not recorded for CUDA");
  }
  if(e.device() != device()) {
    throw std::logic_error("Events are not on the same device");
  }
  return cuda_stubs->elapsed(event, e.event);
}

CUDAStubs::~CUDAStubs() = default;


static jit::CodeTemplate event_template(R"(
{
  "name": "${name}",
  "ph": "X",
  "ts": ${ts},
  "dur": ${dur},
  "tid": ${tid},
  "pid": "CPU Functions",
  "args": {}
})");


RecordProfile::RecordProfile(std::ostream& out)
: out_(out) {
  init();
}

RecordProfile::RecordProfile(const std::string& filename)
: file_(new std::ofstream(filename)), out_(*file_) {
  init();
}

void RecordProfile::init() {
  enableProfiler(ProfilerConfig(ProfilerState::CPU, false /* report shapes */));
}

RecordProfile::~RecordProfile() {
  thread_event_lists event_lists = disableProfiler();
  std::vector<Event*> events;
  for(auto& l : event_lists) {
    for(auto& e : l) {
        events.push_back(&e);
    }
  }
  processEvents(events);
  if (file_){
    file_->close();
  }
}

void RecordProfile::processEvents(const std::vector<Event*>& events) {
  TORCH_CHECK(out_, "could not open file");
  Event* start = nullptr;
  for (Event* e : events) {
    if(0 == strcmp(e->name(), "__start_profile")) {
      start = e;
      break;
    }
  }
  TORCH_CHECK(start, "could not find start?");
  std::vector<Event*> stack;
  out_ << "[\n";
  bool first = true;
  for(Event* e : events) {
    if(e->kind() == "push") {
      stack.push_back(e);
    } else if(e->kind() == "pop") {
      if(!first) {
        out_ << ",\n";
      }
      first = false;
      Event* e_start = stack.back();
      stack.pop_back();
      jit::TemplateEnv env;
      env.s("name", e_start->name());
      env.d("ts", start->cpu_elapsed_us(*e_start));
      env.d("dur", e_start->cpu_elapsed_us(*e));
      env.d("tid", e_start->thread_id());
      out_ << event_template.format(env);
    }
  }
  out_ << "]\n";
}

}}}<|MERGE_RESOLUTION|>--- conflicted
+++ resolved
@@ -241,11 +241,7 @@
       },
       /* needs_inputs */ config.report_input_shapes,
       /* scopes */ {RecordScope::FUNCTION, RecordScope::USER_SCOPE});
-<<<<<<< HEAD
-=======
-  state = new_state;
   c10::impl::tls_set_dispatch_key_included(c10::DispatchKey::Profiler, true);
->>>>>>> 7e82c684
 
   if (emit_start) {
     if (config.state == ProfilerState::CUDA) {
@@ -280,15 +276,10 @@
 
   ProfilerState old_state = config.state;
   popCallback();
-<<<<<<< HEAD
+
+  c10::impl::tls_set_dispatch_key_included(c10::DispatchKey::Profiler, false);
   config = ProfilerConfig{ProfilerState::Disabled, false};
   if (!consolidate_results || old_state == ProfilerState::NVTX) {
-=======
-  state = ProfilerState::Disabled;
-  c10::impl::tls_set_dispatch_key_included(c10::DispatchKey::Profiler, false);
-
-  if (old_state == ProfilerState::NVTX) {
->>>>>>> 7e82c684
     return thread_event_lists();
   }
 
