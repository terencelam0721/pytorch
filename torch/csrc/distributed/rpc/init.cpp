--- conflicted
+++ resolved
@@ -722,26 +722,6 @@
       "_disable_server_process_global_profiler",
       &profiler::processglobal::disableServer);
 
-<<<<<<< HEAD
-  module.def(
-      "_enable_jit_rref_pickle",
-      &enableJitRRefPickle,
-      R"(
-        Allows ``torch.jit.save`` to pickle a ``torch.jit.ScriptModule`` out of
-        RPC contexts.
-
-        .. warning::
-            This is a dangerous. If the module contains RRefs, the pickled
-            result must be sent over RPC and get unpickled on the receiving side
-            to restore the module. Otherwise, there will be RRef leaks, which
-            can potentially lead to program hang. When using this API, it is
-            applications responsibility to make sure that above assumption
-            always holds.
-      )");
-  module.def(
-      "_disable_jit_rref_pickle",
-      &disableJitRRefPickle);
-=======
   module.def("_set_profiler_node_id", &at::RecordFunction::setDefaultNodeId);
 
   py::class_<
@@ -752,7 +732,26 @@
         auto& inst = RemoteProfilerManager::getInstance();
         inst.setCurrentKey(key);
       });
->>>>>>> a79b4168
+
+  module.def(
+      "_enable_jit_rref_pickle",
+      &enableJitRRefPickle,
+      R"(
+        Allows ``torch.jit.save`` to save a ``torch.jit.ScriptModule`` with
+        pickled RRefs out of RPC contexts.
+
+
+        .. warning::
+            This is dangerous. If the module contains RRefs, the pickled
+            result must be sent over RPC and get unpickled on the receiving side
+            to restore the module. Otherwise, there will be RRef leaks, which
+            can potentially lead to program hang. When using this API, it is
+            applications responsibility to make sure that the above assumption
+            always holds.
+      )");
+  module.def(
+      "_disable_jit_rref_pickle",
+      &disableJitRRefPickle);
 
   Py_RETURN_TRUE;
 }
