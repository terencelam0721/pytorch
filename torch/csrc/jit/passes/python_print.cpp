--- conflicted
+++ resolved
@@ -840,13 +840,8 @@
     switch (node->kind()) {
       case prim::PythonOp: {
         auto value = static_cast<const PythonOp*>(node);
-<<<<<<< HEAD
         if (enforce_importable_ && !value->ignore_on_export) {
-          throw script::ErrorReport(node->getSourceLocation())
-=======
-        if (enforce_importable_) {
           throw script::ErrorReport(node->sourceRange())
->>>>>>> 72bb84c5
               << "could not export python function call " << value->name()
               << ". Remove calls to Python functions before export. "
               << "Did you forget add @script or @script_method annotation? "
