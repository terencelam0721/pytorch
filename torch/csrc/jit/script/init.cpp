#include <torch/csrc/jit/script/init.h>

#include <torch/csrc/Device.h>
#include <torch/csrc/jit/import.h>
#include <torch/csrc/jit/python_ivalue.h>
#include <torch/csrc/jit/script/ir_emitter.h>
#include <torch/csrc/jit/script/module.h>
#include <torch/csrc/jit/script/module_python.h>
#include <torch/csrc/jit/script/python_sugared_value.h>
#include <torch/csrc/jit/script/sugared_value.h>
#include <torch/csrc/jit/testing/file_check.h>

#include <torch/csrc/jit/constants.h>
#include <torch/csrc/jit/export.h>
#include <torch/csrc/jit/graph_executor.h>
#include <torch/csrc/jit/hooks_for_testing.h>
#include <torch/csrc/jit/import_source.h>
#include <torch/csrc/jit/irparser.h>
#include <torch/csrc/jit/passes/inliner.h>
#include <torch/csrc/jit/passes/python_print.h>
#include <torch/csrc/jit/pybind_utils.h>
#include <torch/csrc/jit/python_tracer.h>
#include <torch/csrc/jit/script/logging.h>
#include <torch/csrc/jit/script/parser.h>
#include <torch/csrc/jit/tracer.h>

#include <torch/csrc/api/include/torch/ordered_dict.h>

#include <ATen/ATen.h>
#include <ATen/core/function_schema.h>
#include <ATen/core/qualified_name.h>

#include <pybind11/functional.h>
#include <pybind11/pybind11.h>
#include <pybind11/stl.h>
#include <pybind11/stl_bind.h>
#include <chrono>
#include <cstddef>
#include <memory>
#include <sstream>
#include <string>
#include <tuple>
#include <utility>
#include <vector>

PYBIND11_MAKE_OPAQUE(torch::jit::script::ExtraFilesMap);

namespace torch {
namespace jit {
namespace script {

using ::c10::Argument;
using ::c10::FunctionSchema;

using ResolutionCallback = std::function<py::function(std::string)>;
using FunctionDefaults = std::unordered_map<std::string, py::object>;

namespace {

// A resolver that will inspect the outer Python scope to find `name`.
struct PythonResolver : public Resolver {
  explicit PythonResolver(ResolutionCallback rcb) : rcb_(std::move(rcb)) {}

  /**
   * While compiling classes, the class type we're compiling will not be
   * available in Python, since we haven't fowner_ defining the class yet. So
   * in order to make the class type available to its own methods, we need to
   * explicitly resolve it.
   *
   * @param rcb Python function to resolve a name to its Python object in the
   *            enclosing scope
   * @param classname The unqualified classname of the class currently being
   *                  compiled.
   * @param classType The class's type.
   */
  explicit PythonResolver(
      ResolutionCallback rcb,
      std::string classname,
      ClassTypePtr classType)
      : rcb_(std::move(rcb)),
        classname_(std::move(classname)),
        classType_(std::move(classType)) {}

  std::shared_ptr<SugaredValue> resolveValue(
      const std::string& name,
      Function& m,
      const SourceRange& loc) override {
    pybind11::gil_scoped_acquire ag;
    py::object obj = rcb_(name);
    if (obj.is(py::none())) {
      return nullptr;
    }
    return toSugaredValue(obj, m, loc);
  }

  static bool isNamedTupleClass(py::object obj) {
    auto tuple_type = reinterpret_cast<PyObject*>(&PyTuple_Type);
    return PyObject_IsSubclass(obj.ptr(), tuple_type) &&
        py::hasattr(obj, "_fields");
  }

<<<<<<< HEAD
  TypePtr resolveTypeFromObject(
      const py::object& obj,
      const SourceRange& loc) {
=======
  TypePtr resolveType(const std::string& name, const SourceRange& loc)
      override {
    if (classType_ && name == classname_) {
      return classType_;
    }
    pybind11::gil_scoped_acquire ag;
    py::object obj = rcb_(name);
    if (obj.is(py::none())) {
      return nullptr;
    }

    if (py::isinstance<ScriptClass>(obj)) {
      auto script_class = py::cast<ScriptClass>(obj);
      return script_class.class_type_.type_;
    }

>>>>>>> b10761d8
    py::bool_ isClass = py::module::import("inspect").attr("isclass")(obj);
    if (!py::cast<bool>(isClass)) {
      return nullptr;
    }

    auto qualifiedName = c10::QualifiedName(py::cast<std::string>(
        py::module::import("torch.jit").attr("_qualified_name")(obj)));

    if (isNamedTupleClass(obj)) {
      // Currently don't support default values
      if (py::hasattr(obj, "_field_defaults")) {
        auto default_dict = py::cast<std::map<std::string, py::object>>(
            py::getattr(obj, "_field_defaults"));
        if (default_dict.size()) {
          std::string error_msg =
              "Default values are currently not supported"
              " on NamedTuple fields in TorchScript. Fields "
              "with default values: [";
          bool first = true;
          for (const auto& kv : default_dict) {
            if (!first) {
              error_msg += ", ";
            }
            error_msg += kv.first;
          }
          error_msg += "]";
          throw ErrorReport(loc) << error_msg;
        }
      }

      py::object props = py::module::import("torch.jit")
                             .attr("_get_named_tuple_properties")(obj);
      std::string unqualName;
      std::vector<std::string> fields;
      std::vector<TypePtr> annotations;
      std::tie(unqualName, fields, annotations) = py::cast<
          std::tuple<std::string, decltype(fields), decltype(annotations)>>(
          props);

      auto tt = TupleType::createNamed(qualifiedName, fields, annotations);
      if (auto type = get_python_cu()->get_type(qualifiedName)) {
        TORCH_CHECK(
            type->isSubtypeOf(tt),
            "Can't to redefine NamedTuple: ",
            tt->python_str());
        return type;
      }
      get_python_cu()->register_type(tt);
      return tt;
    }
    return get_python_cu()->get_type(qualifiedName);
  }

  TypePtr resolveType(const std::string& name, const SourceRange& loc)
      override {
    if (classType_ && name == classname_) {
      return classType_;
    }

    pybind11::gil_scoped_acquire ag;
    py::object obj = rcb_(name);
    if (obj.is(py::none())) {
      return nullptr;
    }

    auto annotation_type = py::module::import("torch.jit.annotations")
                               .attr("try_ann_to_type")(obj, loc);
    if (!annotation_type.is_none()) {
      return py::cast<TypePtr>(annotation_type);
    }
    return resolveTypeFromObject(obj, loc);
  }

 private:
  ResolutionCallback rcb_;
  std::string classname_;
  ClassTypePtr classType_;
};

std::shared_ptr<PythonResolver> pythonResolver(ResolutionCallback rcb) {
  return std::make_shared<PythonResolver>(rcb);
}
std::shared_ptr<PythonResolver> pythonResolver(
    ResolutionCallback rcb,
    std::string classname,
    ClassTypePtr classType) {
  return std::make_shared<PythonResolver>(
      rcb, std::move(classname), std::move(classType));
}

void checkOverloadDecl(const Decl& new_decl, const Decl& old_decl) {
  const auto& new_params = new_decl.params();
  const auto& old_params = old_decl.params();

  // TODO. same number of parameters not strictly necessary.
  TORCH_INTERNAL_ASSERT(
      new_params.size() == old_params.size(),
      "Overload must have same number of parameters\n",
      new_decl.range(),
      old_decl.range());
  for (size_t i = 0; i < new_decl.params().size(); ++i) {
    TORCH_INTERNAL_ASSERT(
        new_params[i].ident().name() == old_params[i].ident().name(),
        "Overload parameters must have the same names\n",
        new_params[i].ident(),
        old_params[i].ident());
  }
}

c10::optional<IValue> tryCalculateDefaultParam(
    const Argument& arg,
    const py::object& def_value) {
  auto n = arg.N();
  auto list_type = arg.type()->cast<ListType>();
  try {
    if (n && *n > 0 && list_type) {
      // BroadcastingList, allow default values T for arg types List[T]
      return toIValue(def_value, list_type->getElementType());
    } else {
      return toIValue(def_value, arg.type());
    }
  } catch (...) {
    return c10::nullopt;
  }
}

// An overloaded function may have a default that does not subtype all overloads
// @overload
// def foo(x: str)
// def foo(x=1)
FunctionDefaults calcOverloadedFunctionDefaults(
    const FunctionSchema& schema,
    const FunctionDefaults& defaults) {
  FunctionDefaults updated_defaults;
  for (const auto& arg : schema.arguments()) {
    const std::string& arg_name = arg.name();
    auto value = defaults.find(arg_name);
    if (value == defaults.end()) {
      continue;
    }
    auto maybe_ivalue = tryCalculateDefaultParam(arg, value->second);
    if (maybe_ivalue) {
      updated_defaults[arg_name] = value->second;
    }
  }
  return updated_defaults;
}

} // namespace

bool checkMutableFunctionDefault(const py::object& def_arg) {
  if (py::isinstance<py::list>(def_arg) || py::isinstance<py::dict>(def_arg)) {
    return true;
  }
  if (py::isinstance<py::tuple>(def_arg)) {
    auto pytuple = def_arg.cast<py::tuple>();
    for (py::handle t : pytuple) {
      py::object obj = py::reinterpret_borrow<py::object>(t);
      if (checkMutableFunctionDefault(obj)) {
        return true;
      }
    }
  }
  return false;
}

void checkMutableFunctionDefault(
    const SourceRange& range,
    const Argument& arg,
    const py::object& def_arg) {
  if (checkMutableFunctionDefault(def_arg) || arg.type()->cast<ClassType>()) {
    throw ErrorReport(range)
        << "Mutable default parameters are not supported because Python binds them to the function"
        << " and they persist across function calls.\n As a workaround, make the default None and instantiate"
        << " the default parameter within the body of the function. Found "
        << def_arg.get_type() << " on parameter " << arg.name();
  }
}

FunctionSchema getSchemaWithNameAndDefaults(
    const SourceRange& range,
    const FunctionSchema& schema,
    const at::optional<std::string>& new_name,
    const FunctionDefaults& default_args) {
  std::vector<Argument> new_args;
  for (auto& arg : schema.arguments()) {
    auto it = default_args.find(arg.name());
    if (it != default_args.end()) {
      checkMutableFunctionDefault(range, arg, it->second);
      c10::optional<IValue> value = tryCalculateDefaultParam(arg, it->second);
      if (!value) {
        throw ErrorReport(range)
            << "Expected a default value of type " << arg.type()->python_str()
            << " on parameter \"" << arg.name() << "\"";
      }
      new_args.emplace_back(
          arg.name(), arg.type(), arg.N(), *value, arg.kwarg_only());
    } else {
      new_args.push_back(arg);
    }
  }
  return FunctionSchema(
      new_name.value_or(schema.name()),
      schema.overload_name(),
      new_args,
      schema.returns(),
      schema.is_vararg(),
      schema.is_varret());
}

static Decl mergeDefaultsAndExtraParametersToOverloadDecl(
    const Decl& overload_decl,
    const Decl& impl_decl,
    const FunctionDefaults& defaults) {
  std::vector<Param> adjusted_params;
  const auto& overload_params = overload_decl.params();
  const auto& impl_params = impl_decl.params();

  // following PEP specification that the following should work:
  // @overload
  // def mouse_event(x1: int, y1: int) -> ClickEvent: ...
  // ...
  // def mouse_event(x1: int, y1: int, x2: Optional[int] = None, y2:
  // Optional[int] = None)
  TORCH_CHECK(
      overload_params.size() <= impl_params.size(),
      "Overload should not have more parameters than implementation function",
      overload_decl.range(),
      impl_decl.range());

  for (size_t i = 0; i < overload_params.size(); ++i) {
    auto overload_name = overload_params[i].ident().name();
    auto impl_name = impl_params[i].ident().name();
    if (overload_name != impl_name) {
      throw ErrorReport(overload_decl.range())
          << "Overload parameters must have the same names. "
          << "Found " << overload_name << " and " << impl_name
          << " on argument " << i;
    }
    adjusted_params.push_back(overload_params[i]);
  }
  for (size_t i = overload_params.size(); i < impl_params.size(); ++i) {
    if (!defaults.count(impl_params[i].ident().name())) {
      throw ErrorReport(impl_decl.range())
          << "Expected to find default parameter on argument"
          << impl_params[i].ident().name()
          << " because it is not defined on the overloaded declaration";
    }
    if (!impl_params[i].type().present()) {
      throw ErrorReport(impl_decl.range())
          << "Parameters not specified on the overloaded declaration must have a type annotation in the implementation function."
          << " Did not find type for param " << impl_params[i].ident().name();
    }
    adjusted_params.push_back(impl_params[i]);
  }
  return Decl::create(
      overload_decl.range(),
      List<Param>::create(overload_decl.range(), adjusted_params),
      overload_decl.return_type());
}

static StrongFunctionPtr script_compile_overloaded_function(
    const c10::QualifiedName& name,
    const Decl& overload_decl,
    const Def& implementation_def,
    ResolutionCallback rcb,
    const FunctionDefaults& implementation_defaults,
    const py::object& signature) {
  if (signature.is(py::none())) {
    throw ErrorReport(overload_decl.range())
        << "Must explicitly add type annotations to overloaded functions";
  }

  auto adjusted_decl = mergeDefaultsAndExtraParametersToOverloadDecl(
      overload_decl, implementation_def.decl(), implementation_defaults);
  auto new_def = implementation_def.withDecl(adjusted_decl);
  auto cu = get_python_cu();
  auto defined_functions = cu->define(
      QualifiedName(name.prefix()),
      {new_def},
      {pythonResolver(std::move(rcb))},
      nullptr,
      true);
  TORCH_INTERNAL_ASSERT(defined_functions.size() == 1);
  auto& defined = defined_functions[0];
  FunctionDefaults updated_defaults = calcOverloadedFunctionDefaults(
      defined->getSchema(), implementation_defaults);
  defined->setSchema(getSchemaWithNameAndDefaults(
      new_def.range(),
      defined->getSchema(),
      new_def.name().name(),
      updated_defaults));
  StrongFunctionPtr ret(std::move(cu), defined);
  didFinishEmitFunction(ret);
  return ret;
}

static StrongFunctionPtr script_compile_function(
    const c10::QualifiedName& name,
    const Def& def,
    const FunctionDefaults& defaults,
    ResolutionCallback rcb) {
  auto cu = get_python_cu();
  auto defined_functions = cu->define(
      QualifiedName(name.prefix()),
      {def},
      {pythonResolver(std::move(rcb))},
      nullptr,
      true);
  TORCH_INTERNAL_ASSERT(defined_functions.size() == 1);
  auto& defined = defined_functions[0];
  defined->setSchema(getSchemaWithNameAndDefaults(
      def.range(), defined->getSchema(), def.name().name(), defaults));
  StrongFunctionPtr ret(std::move(cu), defined);
  didFinishEmitFunction(ret);
  return ret;
}

struct VISIBILITY_HIDDEN ModuleSelf : public Self {
  ModuleSelf(std::shared_ptr<ConcreteModuleType> concreteType)
      : Self(), concreteType_(std::move(concreteType)) {}

  std::shared_ptr<SugaredValue> makeSugared(Value* v) const override {
    v->setType(getClassType());
    return std::make_shared<ModuleValue>(v, concreteType_);
  }

  ClassTypePtr getClassType() const override {
    return concreteType_->getJitType()->expect<ClassType>();
  }

 private:
  std::shared_ptr<ConcreteModuleType> concreteType_;
};

static TypePtr getTensorType(const at::Tensor& t, bool complete) {
  auto r = TensorType::create(t);
  if (!complete) {
    r = r->dimensionedOnly();
  }
  return r;
}

static TupleTypePtr getTupleTensorType(
    const Stack::const_iterator& s_iter,
    const Stack::const_iterator& s_iter_end,
    const TypePtr& tupleType,
    bool complete) {
  AT_ASSERT(tupleType->kind() == TupleType::Kind);
  AT_ASSERT(s_iter != s_iter_end);

  std::vector<TypePtr> types;
  for (const auto& subType : tupleType->containedTypes()) {
    if (subType->kind() == TupleType::Kind) {
      types.push_back(
          getTupleTensorType(s_iter + 1, s_iter_end, subType, complete));
    } else {
      types.push_back(getTensorType(s_iter->toTensor(), complete));
    }
  }
  return TupleType::create(types);
}

static void setInputTensorTypes(Graph& g, const Stack& stack, bool complete) {
  at::ArrayRef<Value*> input_values = g.inputs();
  auto s_iter = stack.begin();
  for (auto v : input_values) {
    AT_ASSERT(s_iter != stack.end());
    if (v->type()->kind() == TupleType::Kind) {
      AT_ASSERT(v->node()->kind() == prim::Param);
      v->setType(getTupleTensorType(s_iter, stack.end(), v->type(), complete));
    } else {
      v->setType(getTensorType(s_iter->toTensor(), complete));
      s_iter++;
    }
  }
}

static std::shared_ptr<Graph> _propagate_shapes(
    Graph& graph,
    std::vector<at::Tensor> inputs,
    bool with_grad = false) {
  Stack stack(inputs.begin(), inputs.end());
  auto retval = graph.copy();
  setInputTensorTypes(*retval, stack, /*complete=*/false);
  PropagateInputShapes(retval);
  return retval;
}

static std::shared_ptr<Graph> _propagate_and_assign_input_shapes(
    Graph& graph,
    const std::vector<at::Tensor>& inputs,
    bool with_grad = false,
    bool propagate = true) {
  auto retval = graph.copy();
  setInputTensorTypes(*retval, fmap<IValue>(inputs), /*complete=*/true);
  if (propagate) {
    PropagateInputShapes(retval);
  }
  return retval;
}

static std::shared_ptr<Graph> _assign_output_shapes(
    Graph& graph,
    std::vector<at::Tensor> outputs) {
  auto retval = graph.copy();
  AT_ASSERT(retval->outputs().size() == outputs.size());
  for (size_t i = 0; i < outputs.size(); ++i) {
    auto scalar_type = outputs[i].scalar_type();
    auto sizes = outputs[i].sizes();
    auto type =
        torch::jit::TensorType::createContiguous(scalar_type, at::kCPU, sizes);
    retval->outputs()[i]->setType(type);
  }
  return retval;
}

void addFunctionToModule(Module& module, const StrongFunctionPtr& func) {
  // Make a graph with a fake self argument
  auto graph = func.function_->graph()->copy();
  auto v = graph->insertInput(0, "self");
  v->setType(module._ivalue()->type());
  const auto name = QualifiedName(*module.type()->name(), "forward");
  auto method =
      module._ivalue()->compilation_unit()->create_function(name, graph);
  module.type()->addMethod(method);
}

// this is used in our test suite to check that we correctly preserved type tags
bool ivalue_tags_match(const Module& lhs, const Module& rhs) {
  struct Work {
    IValue a;
    IValue b;
  };
  std::unordered_set<const void*> visited;
  std::vector<Work> work = {{lhs._ivalue(), rhs._ivalue()}};
  while (!work.empty()) {
    Work item = work.back();
    work.pop_back();
    if (item.a.isPtrType()) {
      // uncomment to debug type matching errors
      // std::cout << "MATCHING " << /*item.a <<*/ "(" << *item.a.type() << ") "
      //          << item.a.internalToPointer() << " " << /*item.b <<*/ " ("
      //          << *item.b.type() << ") " << item.b.internalToPointer() <<
      //          "\n";

      if (visited.count(item.a.internalToPointer())) {
        continue;
      }
      visited.emplace(item.a.internalToPointer());
    }
    if (*unshapedType(item.a.type()) != *unshapedType(item.b.type())) {
      return false;
    }
    // check tags for objects that contain subobjects
    if (item.a.isObject()) {
      auto ao = item.a.toObject();
      auto bo = item.b.toObject();
      for (size_t i = 0; i < ao->slots().size(); ++i) {
        work.emplace_back(Work{ao->slots().at(i), bo->slots().at(i)});
      }
    } else if (item.a.isTuple()) {
      auto at = item.a.toTuple();
      auto bt = item.b.toTuple();
      for (size_t i = 0; i < at->elements().size(); ++i) {
        work.emplace_back(Work{at->elements().at(i), bt->elements().at(i)});
      }
    } else if (item.a.isList()) {
      auto al = item.a.toList();
      auto bl = item.b.toList();
      for (size_t i = 0; i < al.size(); ++i) {
        work.emplace_back(Work{al.get(i), bl.get(i)});
      }
    } else if (item.a.isGenericDict()) {
      auto ad = item.a.toGenericDict();
      auto bd = item.b.toGenericDict();
      for (auto& item : ad) {
        // Dictionaory keys cannot contain List/Dicts that require tags
        // so we do not have to check them.
        // Furthermore without ordered dicts it is expensive to find the
        // equivalent key
        work.emplace_back(Work{item.value(), bd.at(item.key())});
      }
    } else if (item.a.isFuture()) {
      auto af = item.a.toFuture();
      auto bf = item.b.toFuture();
      af->wait();
      bf->wait();
      work.emplace_back(Work{af->value(), bf->value()});
    }
  }

  return true;
}

// helper used to implement ._parameters, ._buffers, ._modules dicts
// inside of script nn.Module
template <typename Policy>
struct slot_dict_impl {
  slot_dict_impl(script::ModulePtr module) : module_(std::move(module)) {}
  bool contains(const std::string& name) const {
    if (auto slot = module_->type()->findAttributeSlot(name)) {
      if (Policy::valid(module_->type(), *slot, module_->getSlot(*slot))) {
        return true;
      }
    }
    return false;
  }

  std::vector<std::pair<std::string, py::object>> items() const {
    std::vector<std::pair<std::string, py::object>> result;
    for (size_t i = 0, N = module_->type()->numAttributes(); i < N; ++i) {
      if (Policy::valid(module_->type(), i, module_->getSlot(i))) {
        result.emplace_back(
            module_->type()->getAttributeName(i),
            toPyObject(module_->getSlot(i)));
      }
    }
    return result;
  }

  void setattr(const std::string& name, py::object value) {
    const TypePtr& type = module_->type()->getAttribute(name);
    script::Module(module_).setattr(name, toIValue(std::move(value), type));
  }

  py::object getattr(const std::string& name) {
    return toPyObject(script::Module(module_).attr(name));
  }

  static void bind(const py::module& m, const char* name) {
    py::class_<slot_dict_impl<Policy>>(m, name)
        .def(py::init(
            [](Module& m) { return slot_dict_impl<Policy>(m._ivalue()); }))
        .def("contains", &slot_dict_impl<Policy>::contains)
        .def("items", &slot_dict_impl<Policy>::items)
        .def("setattr", &slot_dict_impl<Policy>::setattr)
        .def("getattr", &slot_dict_impl<Policy>::getattr);
  }

 private:
  script::ModulePtr module_;
};

template <typename T>
py::list debugMakeList(const T& list) {
  py::list result;
  for (auto elem : list) {
    result.append(py::cast(elem));
  }
  return result;
}
template <typename T>
py::list debugMakeNamedList(const T& list) {
  py::list result;
  for (auto elem : list) {
    result.append(py::cast(std::make_pair(elem.name, elem.value)));
  }
  return result;
}

static py::dict _jit_debug_module_iterators(Module& module) {
  py::dict result;
  result["children"] = debugMakeList(module.children());
  result["named_children"] = debugMakeNamedList(module.named_children());
  result["modules"] = debugMakeList(module.modules());
  result["named_modules"] = debugMakeNamedList(module.named_modules());

  result["parameters"] = debugMakeList(module.parameters(false));
  result["named_parameters"] =
      debugMakeNamedList(module.named_parameters(false));
  result["parameters_r"] = debugMakeList(module.parameters(true));
  result["named_parameters_r"] =
      debugMakeNamedList(module.named_parameters(true));

  result["buffers"] = debugMakeList(module.buffers(false));
  result["named_buffers"] = debugMakeNamedList(module.named_buffers(false));
  result["buffers_r"] = debugMakeList(module.buffers(true));
  result["named_buffers_r"] = debugMakeNamedList(module.named_buffers(true));

  result["named_attributes"] =
      debugMakeNamedList(module.named_attributes(false));
  result["named_attributes_r"] =
      debugMakeNamedList(module.named_attributes(true));
  return result;
}

void initJitScriptBindings(PyObject* module) {
  auto m = py::handle(module).cast<py::module>();

  // STL containers are not mutable by default and hence we need to bind as
  // follows.
  py::bind_map<ExtraFilesMap>(m, "ExtraFilesMap");

  // NOLINTNEXTLINE(bugprone-unused-raii)
  py::class_<c10::intrusive_ptr<CustomClassHolder>>(m, "Capsule");

  py::class_<Object>(m, "ScriptObject")
      .def("_type", [](Module& m) { return m.type(); })
      .def(
          "_get_method",
          [](Object& self, const std::string& name) -> Method {
            return self.get_method(name);
          },
          py::keep_alive<0, 1>())
      .def(
          "setattr",
          [](Object& self, const std::string& name, py::object value) {
            if (self.type()->hasConstant(name)) {
              TORCH_CHECK(
                  false,
                  "Can't set constant '",
                  name,
                  "' which has value:",
                  self.type()->getConstant(name));
            }
            TypePtr type = self.type()->getAttribute(name);
            auto ivalue = toIValue(std::move(value), type);
            self.setattr(name, ivalue);
          })
      .def(
          "getattr",
          [](Object& self, const std::string& name) {
            return toPyObject(self.attr(name));
          })
      .def(
          "__getattr__",
          [](Object& self, const std::string& name) {
            if (auto method = self.find_method(name)) {
              return py::cast(*method);
            }
            return toPyObject(self.attr(name));
          })
      .def(
          "hasattr",
          [](Object& self, const std::string& name) {
            return self.hasattr(name);
          })
      .def(
          "_has_method",
          [](Object& self, const std::string& name) {
            return bool(self.find_method(name));
          })
      .def(
          "_method_names",
          [](Object& self) {
            return fmap(self.get_methods(), [](const Method& method) {
              return method.name();
            });
          })
      .def(py::pickle(
          [](const Object& self)
              -> std::tuple<py::object, std::string> { // __getstate__
            if (auto getstate_method = self.find_method("__getstate__")) {
              auto object_state = toPyObject((*getstate_method)(Stack{}));
              TORCH_INTERNAL_ASSERT(self.type()->name());
              return std::make_tuple(
                  object_state, self.type()->name()->qualifiedName());
            }
            std::stringstream err;
            err << "Tried to serialize object ";
            if (auto qualname = self.type()->name()) {
              err << qualname->qualifiedName() << " ";
            }
            err << "which does not have a __getstate__ method defined!";
            throw std::runtime_error(err.str());
          },
          [](std::tuple<py::object, std::string> state_tup) -> Object {
            py::object state;
            std::string qualname;
            std::tie(state, qualname) = state_tup;
            auto class_type = classCU()->get_class(qualname);
            TORCH_CHECK(
                class_type,
                "Tried to deserialize class ",
                qualname,
                " which is not known to the runtime. "
                "If this is a custom C++ class, make "
                "sure the appropriate code is linked.");

            auto self = script::Object(c10::ivalue::Object::create(
                c10::StrongTypePtr(classCU(), class_type), 1));
            if (auto setstate_method = self.find_method("__setstate__")) {
              auto setstate_schema = setstate_method->function().getSchema();
              TORCH_INTERNAL_ASSERT(
                  setstate_schema.arguments().size() == 2,
                  "__setstate__ method for class ",
                  class_type->python_str(),
                  " must have exactly 2 arguments!");
              auto state_type = setstate_schema.arguments().at(1).type();
              (*setstate_method)(Stack{toIValue(state, state_type)});
              return self;
            }
            std::stringstream err;
            err << "Tried to deserialize object ";
            if (auto qualname = class_type->name()) {
              err << qualname->qualifiedName() << " ";
            }
            err << "which does not have a __setstate__ method defined!";
            throw std::runtime_error(err.str());
          }));

  // torch.jit.ScriptModule is a subclass of this C++ object.
  // Methods here are prefixed with _ since they should not be
  // public.
  py::class_<Module, Object>(m, "ScriptModule")
      .def(py::init<std::string, std::shared_ptr<CompilationUnit>, bool>())
      .def(
          "save",
          [](Module& m,
             const std::string& filename,
             const ExtraFilesMap& _extra_files = ExtraFilesMap()) {
            m.save(filename, _extra_files);
          },
          py::arg("filename"),
          py::arg("_extra_files") = ExtraFilesMap())
      .def(
          "save_to_buffer",
          [](Module& m, const ExtraFilesMap& _extra_files = ExtraFilesMap()) {
            std::ostringstream buf;
            m.save(buf, _extra_files);
            return py::bytes(buf.str());
          },
          py::arg("_extra_files") = ExtraFilesMap())
      .def(
          "_save_for_mobile",
          [](Module& m,
             const std::string& filename,
             const ExtraFilesMap& _extra_files = ExtraFilesMap()) {
            m._save_for_mobile(filename, _extra_files);
          },
          py::arg("filename"),
          py::arg("_extra_files") = ExtraFilesMap())
      .def("_set_optimized", &Module::set_optimized)
      .def(
          "dump",
          &Module::dump,
          py::arg("code") = true,
          py::arg("attrs") = true,
          py::arg("params") = true)
      .def(
          "dump_to_str",
          &Module::dump_to_str,
          py::arg("code") = true,
          py::arg("attrs") = true,
          py::arg("params") = true,
          py::arg("indent") = 0)
      .def(
          "_replicate_for_data_parallel",
          [](Module& module) {
            const ModulePtr& obj = module._ivalue();
            auto copy = c10::ivalue::Object::create(
                c10::StrongTypePtr(obj->compilation_unit(), obj->type()),
                obj->slots().size());
            for (size_t i = 0; i < obj->slots().size(); ++i) {
              copy->setSlot(i, obj->getSlot(i));
            }
            return Module(std::move(copy));
          })
      .def(
          "get_debug_state",
          [](Module& self) {
            if (auto m = self.find_method("forward")) {
              return m->get_executor().getDebugState();
            }
            throw std::runtime_error(
                "Attempted to call get_debug_state on a Module without a compiled forward()");
          })
      .def(
          "_define",
          [](Module& m,
             std::shared_ptr<ConcreteModuleType> concreteType,
             const std::string& script,
             ResolutionCallback rcb) {
            const auto self = ModuleSelf(std::move(concreteType));
            m._ivalue()->compilation_unit()->define(
                *m.type()->name(), script, pythonResolver(rcb), &self);
            didFinishEmitModule(m);
          })
      .def(
          "_create_method_from_trace",
          [](Module& self,
             const std::string& name,
             py::function func,
             py::tuple input_tuple,
             py::function var_lookup_fn,
             bool force_outplace) {
            // prereq: Module's buffers and parameters are unique
            // this was ensured in python before calling this function
            auto typed_inputs = toTraceableStack(input_tuple);

            std::shared_ptr<Graph> graph =
                std::get<0>(tracer::createGraphByTracing(
                    func, typed_inputs, var_lookup_fn, force_outplace, &self));
            const auto method_name = QualifiedName(*self.type()->name(), name);
            auto fn = self._ivalue()->compilation_unit()->create_function(
                method_name, graph);
            self.type()->addMethod(fn);
            didFinishEmitModule(self);
          })
      .def_property_readonly(
          "code",
          [](Module& self) {
            std::vector<at::Tensor> tensors;
            std::vector<c10::NamedTypePtr> deps;
            PythonPrint pp(tensors, deps, false);
            pp.printNamedType(self.type());
            return pp.str();
          })
      .def("apply", &Module::apply)
      .def("_clone", &Module::clone)
      .def("_clone_instance", &Module::clone_instance);

  slot_dict_impl<script::detail::ParameterPolicy>::bind(m, "ParameterDict");
  slot_dict_impl<script::detail::BufferPolicy>::bind(m, "BufferDict");
  slot_dict_impl<script::detail::ModulePolicy>::bind(m, "ModuleDict");

  py::class_<ErrorReport, std::shared_ptr<ErrorReport>>(m, "ErrorReport")
      .def(py::init<SourceRange>())
      .def("what", &ErrorReport::what);

  py::class_<CompilationUnit, std::shared_ptr<CompilationUnit>>(
      m, "CompilationUnit")
      .def(py::init<>())
      .def(
          "find_function",
          [](std::shared_ptr<CompilationUnit> self, const std::string& name) {
            auto& fn = self->get_function(QualifiedName(name));
            return StrongFunctionPtr(std::move(self), &fn);
          })
      .def("set_optimized", &CompilationUnit::set_optimized)
      .def(
          "define",
          [](CompilationUnit& cu,
             const std::string& src,
             ResolutionCallback rcb) {
            cu.define(c10::nullopt, src, pythonResolver(rcb), nullptr);
          });

  py::class_<StrongFunctionPtr>(m, "ScriptFunction", py::dynamic_attr())
      .def(
          "__call__",
          [](py::args args, py::kwargs kwargs) {
            HANDLE_TH_ERRORS
            // see: [pybind11 varargs]
            auto strongPtr = py::cast<StrongFunctionPtr>(args[0]);
            Function& callee = *strongPtr.function_;
            py::object result = invokeScriptFunctionFromPython(
                callee, tuple_slice(std::move(args), 1), std::move(kwargs));
            return result;
            END_HANDLE_TH_ERRORS_PYBIND
          })
      .def(
          "save",
          [](const StrongFunctionPtr& self,
             const std::string& filename,
             const ExtraFilesMap& _extra_files = ExtraFilesMap()) {
            Module module("__torch__.PlaceholderModule");
            // [issue 27343]
            // Modules have 'training' attributes by default, but due to
            // https://github.com/pytorch/pytorch/issues/27343, functions end
            // up having a training attribute when they are loaded. This adds
            // a fake 'training' attribute that shouldn't be used, but prevents
            // jitter on saving and loading. Once that issue is fixed this can
            // be deleted.
            module.register_attribute("training", BoolType::get(), true);
            addFunctionToModule(module, self);
            module.save(filename, _extra_files);
          },
          py::arg("filename"),
          py::arg("_extra_files") = ExtraFilesMap())
      .def(
          "save_to_buffer",
          [](const StrongFunctionPtr& self,
             const ExtraFilesMap& _extra_files = ExtraFilesMap()) {
            std::ostringstream buf;
            Module module("__torch__.PlaceholderModule");
            // see [issue 27343]
            module.register_attribute("training", BoolType::get(), true);
            addFunctionToModule(module, self);
            module.save(buf, _extra_files);
            return py::bytes(buf.str());
          },
          py::arg("_extra_files") = ExtraFilesMap())
      .def_property_readonly(
          "graph",
          [](const StrongFunctionPtr& self) { return self.function_->graph(); })
      .def_property_readonly(
          "inlined_graph",
          [](const StrongFunctionPtr& self) {
            auto g = self.function_->graph()->copy();
            Inline(*g);
            return g;
          })
      .def_property_readonly(
          "schema",
          [](const StrongFunctionPtr& self) {
            return self.function_->getSchema();
          })
      .def_property_readonly(
          "code",
          [](const StrongFunctionPtr& self) {
            std::vector<at::Tensor> tensors;
            std::vector<c10::NamedTypePtr> deps;
            PythonPrint pp(tensors, deps, false);
            pp.printFunction(*self.function_);
            return pp.str();
          })
      .def(
          "get_debug_state",
          [](const StrongFunctionPtr& self) {
            return self.function_->get_executor().getDebugState();
          })
      .def_property_readonly(
          "name",
          [](const StrongFunctionPtr& self) { return self.function_->name(); })
      .def_property_readonly(
          "qualified_name", [](const StrongFunctionPtr& self) {
            return self.function_->qualname().qualifiedName();
          });

  py::class_<Method>(m, "ScriptMethod", py::dynamic_attr())
      .def(
          "__call__",
          [](py::args args, py::kwargs kwargs) {
            // see: [pybind11 varargs]
            HANDLE_TH_ERRORS
            Method& method = py::cast<Method&>(args[0]);
            return invokeScriptMethodFromPython(
                method, tuple_slice(std::move(args), 1), std::move(kwargs));
            END_HANDLE_TH_ERRORS_PYBIND
          })
      .def_property_readonly("graph", &Method::graph)
      .def_property_readonly(
          "inlined_graph",
          [](const Method& self) {
            auto g = self.function().graph()->copy();
            Inline(*g);
            return g;
          })
      .def_property_readonly(
          "schema", [](Method& m) { return m.function().getSchema(); })
      .def_property_readonly("name", &Method::name)
      .def_property_readonly("code", [](Method& self) {
        std::vector<at::Tensor> tensors;
        std::vector<c10::NamedTypePtr> deps;
        PythonPrint pp(tensors, deps, false);
        pp.printMethod(self.function());
        return pp.str();
      });
  m.def(
      "_jit_script_compile",
      [](const std::string& qualname,
         const Def& def,
         ResolutionCallback rcb,
         const FunctionDefaults& defaults) {
        C10_LOG_API_USAGE_ONCE("torch.script.compile");
        const auto name = c10::QualifiedName(qualname);
        TORCH_INTERNAL_ASSERT(name.name() == def.name().name());
        return script_compile_function(name, def, defaults, std::move(rcb));
      });
  m.def(
      "_jit_script_compile_overload",
      [](const std::string& qualname,
         const Decl& overload_decl,
         const Def& implementation_def,
         ResolutionCallback rcb,
         const FunctionDefaults& implementation_defaults,
         const py::object& signature) {
        const auto name = c10::QualifiedName(qualname);
        return script_compile_overloaded_function(
            name,
            overload_decl,
            implementation_def,
            std::move(rcb),
            implementation_defaults,
            signature);
      });
  m.def(
      "_replace_overloaded_method_decl",
      [](const Decl& overload_decl,
         const Def& implementation_def,
         const std::string& new_name) {
        checkOverloadDecl(overload_decl, implementation_def.decl());
        return implementation_def.withDecl(overload_decl).withName(new_name);
      });
  m.def(
      "_create_function_from_trace",
      [](std::string qualname,
         py::function func,
         py::tuple input_tuple,
         py::function var_lookup_fn,
         bool force_outplace) {
        auto typed_inputs = toTraceableStack(input_tuple);
        std::shared_ptr<Graph> graph = std::get<0>(tracer::createGraphByTracing(
            func, typed_inputs, var_lookup_fn, force_outplace));
        auto cu = get_python_cu();
        auto name = c10::QualifiedName(qualname);
        auto result = cu->create_function(
            std::move(name), std::move(graph), /*shouldMangle=*/true);
        StrongFunctionPtr ret(std::move(cu), result);
        didFinishEmitFunction(ret);
        return ret;
      });

  m.def(
      "_jit_script_class_compile",
      [](const std::string& qualifiedName,
         const ClassDef& classDef,
         ResolutionCallback rcb) {
        C10_LOG_API_USAGE_ONCE("torch.script.class");
        if (classDef.superclass().present()) {
          throw ErrorReport(classDef.range())
              << "Torchscript does not support class inheritance.";
        }
        auto cu = get_python_cu();
        const auto classname = c10::QualifiedName(qualifiedName);
        auto classType = ClassType::create(classname, cu);
        cu->register_type(classType);
        std::vector<ResolverPtr> rcbs;
        std::vector<Def> methodDefs;
        for (const auto& def : classDef.body()) {
          if (def.kind() != TK_DEF) {
            throw ErrorReport(def.range())
                << "Currently class bodies can only contain method "
                   "definitions. File an issue on Github if you want "
                   "something else!";
          }
          methodDefs.emplace_back(Def(def));
          rcbs.push_back(
              pythonResolver(rcb, classDef.name().name(), classType));
        }
        const auto self = SimpleSelf(classType);
        cu->define(classname, methodDefs, rcbs, &self);
      });
  m.def(
      "_jit_script_interface_compile",
      [](const std::string& qualifiedName,
         const ClassDef& classDef,
         ResolutionCallback rcb,
         bool is_module) {
        get_python_cu()->define_interface(
            c10::QualifiedName(qualifiedName),
            classDef,
            pythonResolver(std::move(rcb)),
            is_module);
      });

  m.def("_parse_source_def", [](const std::string& src) {
    Parser p(std::make_shared<Source>(src));
    return Def(p.parseFunction(/*is_method=*/true));
  });
  m.def("parse_type_comment", [](const std::string& comment) {
    Parser p(std::make_shared<Source>(comment));
    return Decl(p.parseTypeComment());
  });

  m.def("merge_type_from_type_comment", &mergeTypesFromTypeComment);
  m.def(
      "import_ir_module",
      [](std::shared_ptr<CompilationUnit> cu,
         const std::string& filename,
         py::object map_location,
         ExtraFilesMap& extra_files) {
        c10::optional<at::Device> optional_device;
        if (!map_location.is(py::none())) {
          AT_ASSERT(THPDevice_Check(map_location.ptr()));
          optional_device =
              reinterpret_cast<THPDevice*>(map_location.ptr())->device;
        }
        return import_ir_module(
            std::move(cu), filename, optional_device, extra_files);
      });
  m.def(
      "import_ir_module_from_buffer",
      [](std::shared_ptr<CompilationUnit> cu,
         const std::string& buffer,
         py::object map_location,
         ExtraFilesMap& extra_files) {
        std::istringstream in(buffer);
        c10::optional<at::Device> optional_device;
        if (!map_location.is(py::none())) {
          AT_ASSERT(THPDevice_Check(map_location.ptr()));
          optional_device =
              reinterpret_cast<THPDevice*>(map_location.ptr())->device;
        }
        return import_ir_module(
            std::move(cu), in, optional_device, extra_files);
      });

  m.def("_jit_set_emit_hooks", setEmitHooks);
  m.def("_jit_get_emit_hooks", getEmitHooks);
  m.def("_jit_clear_class_registry", []() {
    get_python_cu()->_clear_python_cu();
  });
  m.def(
      "_debug_set_autodiff_subgraph_inlining",
      debugSetAutodiffSubgraphInlining);
  m.def("_propagate_shapes", _propagate_shapes);
  m.def(
      "_propagate_and_assign_input_shapes", _propagate_and_assign_input_shapes);
  m.def("_assign_output_shapes", _assign_output_shapes);
  m.def(
      "_last_executed_optimized_graph",
      []() { return lastExecutedOptimizedGraph(); },
      "Retrieve the optimized graph that was run the last time the graph executor ran on this thread");
  m.def(
      "_create_function_from_graph",
      [](const std::string& qualname, std::shared_ptr<Graph> graph) {
        // TODO this should go in the global Python CU
        auto cu = std::make_shared<CompilationUnit>();
        c10::QualifiedName name(qualname);
        auto fn = cu->create_function(std::move(name), graph);
        return StrongFunctionPtr(std::move(cu), fn);
      });
  m.def("_ivalue_tags_match", ivalue_tags_match);
  m.def("_ivalue_debug_python_object", [](py::object py_obj) {
    // convert to IValue first, IValue will incref via py::object
    IValue pyobj_ivalue = toIValue(std::move(py_obj), PyObjectType::get());
    // convert back to PyObject by borrowing the reference, which also
    // incref, after the return of this function, IValue is out of scope
    // which decref, so the return value is original refcount + 1
    py::object ret = toPyObject(pyobj_ivalue);
    return ret;
  });
  m.def("_jit_debug_module_iterators", _jit_debug_module_iterators);

  py::class_<testing::FileCheck>(m, "FileCheck")
      .def(py::init<>())
      .def("check", &testing::FileCheck::check)
      .def("check_not", &testing::FileCheck::check_not)
      .def("check_same", &testing::FileCheck::check_same)
      .def("check_next", &testing::FileCheck::check_next)
      .def("check_count", &testing::FileCheck::check_count)
      .def("check_dag", &testing::FileCheck::check_dag)
      .def("check_count", &testing::FileCheck::check_count)
      .def(
          "check_count",
          [](testing::FileCheck& f,
             const std::string& str,
             size_t count,
             bool exactly) { return f.check_count(str, count, exactly); },
          "Check Count",
          py::arg("str"),
          py::arg("count"),
          py::arg("exactly") = false)
      .def(
          "run",
          [](testing::FileCheck& f, const std::string& str) {
            return f.run(str);
          })
      .def(
          "run", [](testing::FileCheck& f, const Graph& g) { return f.run(g); })
      .def(
          "run",
          [](testing::FileCheck& f,
             const std::string& input,
             const std::string& output) { return f.run(input, output); },
          "Run",
          py::arg("checks_file"),
          py::arg("test_file"))
      .def(
          "run",
          [](testing::FileCheck& f, const std::string& input, const Graph& g) {
            return f.run(input, g);
          },
          "Run",
          py::arg("checks_file"),
          py::arg("graph"));

  m.def(
      "_logging_set_logger",
      [](logging::LoggerBase* logger) { return logging::setLogger(logger); },
      py::return_value_policy::reference);
  m.def("_set_graph_executor_optimize", [](bool optimize) {
    setGraphExecutorOptimize(optimize);
  });

  m.def("_get_graph_executor_optimize", &torch::jit::getGraphExecutorOptimize);

  m.def("_create_module_with_type", [](const ClassTypePtr& type) {
    return Module(get_python_cu(), type);
  });

  m.def("_export_opnames", [](script::Module& sm) {
    return debugMakeList(torch::jit::export_opnames(sm));
  });

  py::class_<
      ConcreteModuleTypeBuilder,
      std::shared_ptr<ConcreteModuleTypeBuilder>>(
      m, "ConcreteModuleTypeBuilder")
      .def(py::init<py::object>())
      .def("add_constant", &ConcreteModuleTypeBuilder::addConstant)
      .def("add_attribute", &ConcreteModuleTypeBuilder::addAttribute)
      .def(
          "add_function_attribute",
          &ConcreteModuleTypeBuilder::addFunctionAttribute)
      .def(
          "add_builtin_function",
          &ConcreteModuleTypeBuilder::addBuiltinFunction)
      .def("add_module", &ConcreteModuleTypeBuilder::addModule)
      .def("add_overload", &ConcreteModuleTypeBuilder::addOverload)
      .def("set_poisoned", &ConcreteModuleTypeBuilder::setPoisoned)
      .def(
          "add_failed_attribute",
          &ConcreteModuleTypeBuilder::addFailedAttribute)
      .def(
          "set_module_dict",
          [](ConcreteModuleTypeBuilder& self) {
            self.setIterableModuleKind(IterableModuleKind::DICT);
          })
      .def("build", &ConcreteModuleTypeBuilder::build)
      .def(
          "equals",
          [](const ConcreteModuleTypeBuilder& self,
             const ConcreteModuleTypeBuilder& other) {
            return self.equals(other);
          })
      .def("set_module_list", [](ConcreteModuleTypeBuilder& self) {
        self.setIterableModuleKind(IterableModuleKind::LIST);
      });

  py::class_<ConcreteModuleType, std::shared_ptr<ConcreteModuleType>>(
      m, "ConcreteModuleType")
      .def_property_readonly("py_class", &ConcreteModuleType::getPyClass)
      .def_property_readonly("jit_type", &ConcreteModuleType::getJitType)
      .def_static("from_jit_type", &ConcreteModuleType::fromJitType)
      .def("get_constants", &ConcreteModuleType::getConstantsPy)
      .def("get_attributes", &ConcreteModuleType::getAttributesPy)
      .def("get_modules", &ConcreteModuleType::getModulesPy)
      .def("dump", &ConcreteModuleType::dump)
      .def(
          "equals",
          [](const ConcreteModuleType& self, const ConcreteModuleType& other) {
            return self.equals(other);
          })
      .def(
          "equals",
          [](const ConcreteModuleType& self,
             const ConcreteModuleTypeBuilder& other) {
            return self.equals(other);
          })
      .def(
          "_create_methods",
          [](std::shared_ptr<ConcreteModuleType> concreteType,
             const std::vector<Def>& defs,
             const std::vector<ResolutionCallback>& rcbs,
             const std::vector<FunctionDefaults>& defaults) {
            TORCH_INTERNAL_ASSERT(defs.size() == rcbs.size());
            std::vector<ResolverPtr> resolvers;
            resolvers.reserve(rcbs.size());
            for (auto& callback : rcbs) {
              resolvers.push_back(pythonResolver(callback));
            }
            const auto& selfType =
                concreteType->getJitType()->expect<ClassType>();
            const auto& prefix = selfType->name().value();
            const auto self = ModuleSelf(std::move(concreteType));
            auto cu = selfType->compilation_unit();
            cu->define(prefix, defs, resolvers, &self);
            // Stitch in default arguments for each Def if provided
            auto defaults_it = defaults.begin();
            auto defs_it = defs.begin();
            while (defs_it != defs.end()) {
              const auto method_name =
                  QualifiedName(prefix, (*defs_it).name().name());
              auto& method = cu->get_function(method_name);
              method.setSchema(getSchemaWithNameAndDefaults(
                  defs_it->range(),
                  method.getSchema(),
                  at::nullopt,
                  *defaults_it));
              ++defs_it;
              ++defaults_it;
            }
          });

  m.def(
      "_resolve_type",
      [](const std::string& name, SourceRange range, ResolutionCallback rcb) {
        return pythonResolver(rcb)->resolveType(name, range);
      });
  m.def(
      "_resolve_type_from_object",
      [](const py::object& obj, SourceRange range, ResolutionCallback rcb) {
        return pythonResolver(rcb)->resolveTypeFromObject(obj, range);
      });

  m.def(
      "_run_emit_module_hook", [](const Module& m) { didFinishEmitModule(m); });

  py::class_<logging::LoggerBase, std::shared_ptr<logging::LoggerBase>>(
      m, "LoggerBase");
  py::enum_<logging::LockingLogger::AggregationType>(m, "AggregationType")
      .value("SUM", logging::LockingLogger::AggregationType::SUM)
      .value("AVG", logging::LockingLogger::AggregationType::AVG)
      .export_values();
  py::class_<
      logging::LockingLogger,
      logging::LoggerBase,
      std::shared_ptr<logging::LockingLogger>>(m, "LockingLogger")
      .def(py::init<>())
      .def("set_aggregation_type", &logging::LockingLogger::setAggregationType)
      .def("get_counter_val", &logging::LockingLogger::getCounterValue);
  py::class_<
      logging::NoopLogger,
      logging::LoggerBase,
      std::shared_ptr<logging::NoopLogger>>(m, "NoopLogger")
      .def(py::init<>());
  m.def(
      "_check_onnx_proto",
      [](const std::string& proto_string) { check_onnx_proto(proto_string); },
      py::arg("proto_string"));
  m.def("_jit_is_script_object", [](const py::object& obj) {
    return py::isinstance<script::Object>(obj);
  });
}
} // namespace script
} // namespace jit
} // namespace torch<|MERGE_RESOLUTION|>--- conflicted
+++ resolved
@@ -99,28 +99,15 @@
         py::hasattr(obj, "_fields");
   }
 
-<<<<<<< HEAD
   TypePtr resolveTypeFromObject(
       const py::object& obj,
       const SourceRange& loc) {
-=======
-  TypePtr resolveType(const std::string& name, const SourceRange& loc)
-      override {
-    if (classType_ && name == classname_) {
-      return classType_;
-    }
-    pybind11::gil_scoped_acquire ag;
-    py::object obj = rcb_(name);
-    if (obj.is(py::none())) {
-      return nullptr;
-    }
 
     if (py::isinstance<ScriptClass>(obj)) {
       auto script_class = py::cast<ScriptClass>(obj);
       return script_class.class_type_.type_;
     }
 
->>>>>>> b10761d8
     py::bool_ isClass = py::module::import("inspect").attr("isclass")(obj);
     if (!py::cast<bool>(isClass)) {
       return nullptr;
