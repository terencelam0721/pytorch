--- conflicted
+++ resolved
@@ -10,11 +10,8 @@
 import torch.distributed as dist
 
 from . import (
-<<<<<<< HEAD
+    PyRRef,
     RemoteProfilerManager,
-=======
-    PyRRef,
->>>>>>> a0efe4f3
     RpcBackendOptions,
     WorkerInfo,
     _cleanup_python_rpc_handler,
