from __future__ import absolute_import, division, print_function, unicode_literals

import copy
import math
import os
import random
import signal
import sys
import tempfile
import threading
import time
import unittest
from datetime import timedelta
from sys import platform
from contextlib import contextmanager

from itertools import groupby, product
from functools import reduce
import operator

import torch
from torch._six import string_classes
import torch.testing._internal.common_utils as common
from torch import nn
import torch.nn.functional as F
import torch.distributed as c10d
import torch.distributed as dist
from torch.nn.parallel import DistributedDataParallel

from torch.testing._internal.common_distributed import MultiProcessTestCase, \
    requires_gloo, requires_nccl, requires_nccl_version, \
    skip_if_not_multigpu, skip_if_lt_x_gpu, get_timeout, skip_if_rocm, \
    simple_sparse_reduce_tests

from torch.testing._internal.common_utils import TestCase, load_tests, run_tests, \
    retry_on_connect_failures, ADDRESS_IN_USE, CONNECT_TIMEOUT, TEST_WITH_TSAN

# load_tests from common_utils is used to automatically filter tests for
# sharding on sandcastle. This line silences flake warnings
load_tests = load_tests

if not c10d.is_available():
    print('c10d not available, skipping tests')
    sys.exit(0)


if platform == 'darwin':
    LOOPBACK = 'lo0'
else:
    LOOPBACK = 'lo'


def gpus_for_rank(world_size):
    """Multigpu tests are designed to simulate the multi nodes with multi
    GPUs on each node. Nccl backend requires equal #GPUs in each process.
    On a single node, all visible GPUs are evenly
    divided to subsets, each process only uses a subset.
    """
    visible_devices = list(range(torch.cuda.device_count()))
    gpus_per_process = torch.cuda.device_count() // world_size
    gpus_for_rank = []
    for rank in range(world_size):
        gpus_for_rank.append(visible_devices[rank * gpus_per_process: (rank + 1) * gpus_per_process])
    return gpus_for_rank


def simple_reduce_tests(rank, world_size):
    tests = [
        (
            c10d.ReduceOp.SUM,
            torch.tensor([rank + 1.0]),
            torch.tensor([float(world_size * (world_size + 1) / 2)]),
        ),
        (
            c10d.ReduceOp.PRODUCT,
            torch.tensor([rank + 1.0]),
            torch.tensor([float(math.factorial(world_size))]),
        ),
        (
            c10d.ReduceOp.MIN,
            torch.tensor([rank + 1.0]),
            torch.tensor([1.0]),
        ),
        (
            c10d.ReduceOp.MAX,
            torch.tensor([rank + 1.0]),
            torch.tensor([world_size]),
        ),
    ]

    # Generate tests for BAND.
    # The bit that is set changes in every iteration to check
    # that the output changes accordingly.
    for i in range(4):
        vin = rank | (1 << i)
        vout = (1 << i)
        tests.append(
            (
                c10d.ReduceOp.BAND,
                torch.tensor([vin], dtype=torch.int32),
                torch.tensor([vout], dtype=torch.int32),
            ),
        )

    # Generate tests for BOR.
    # These emulate a larger world size per iteration by having every
    # rank contribute multiple values that are pre-OR'ed.
    for i in range(1, 5):
        vin = reduce(operator.or_, [rank * i + j for j in range(i)])
        vout = reduce(operator.or_, range(world_size * i))
        tests.append(
            (
                c10d.ReduceOp.BOR,
                torch.tensor([vin], dtype=torch.int32),
                torch.tensor([vout], dtype=torch.int32),
            ),
        )

    # Generate tests for XOR.
    # These emulate a larger world size per iteration by having every
    # rank contribute multiple values that are pre-XOR'ed.
    for i in range(1, 5):
        vin = reduce(operator.xor, [rank * i + j for j in range(i)])
        vout = reduce(operator.xor, range(world_size * i))
        tests.append(
            (
                c10d.ReduceOp.BXOR,
                torch.tensor([vin], dtype=torch.int32),
                torch.tensor([vout], dtype=torch.int32),
            ),
        )

    return tests


def simple_coalesced_reduce_tests(rank, world_size):
    return [
        (
            c10d.ReduceOp.SUM,
            [torch.tensor([rank + 1]), torch.tensor([(rank + 1) ** 2])],
            [
                torch.tensor([float(world_size * (world_size + 1) / 2)]),
                torch.tensor([float(world_size * (world_size + 1) * (2 * world_size + 1) / 6)])
            ]
        ),
        (
            c10d.ReduceOp.PRODUCT,
            [torch.tensor([rank + 1.0]), torch.tensor([rank + 2.0])],
            [
                torch.tensor([float(math.factorial(world_size))]),
                torch.tensor([float(math.factorial(world_size + 1))])
            ]
        ),
        (
            c10d.ReduceOp.MIN,
            [torch.tensor([rank + x]) for x in [0.0, 1.0]],
            [torch.tensor([0.0]), torch.tensor([1.0])]
        ),
        (
            c10d.ReduceOp.MAX,
            [torch.tensor([rank + x]) for x in [1.0, 2.0]],
            [torch.tensor([world_size]), torch.tensor([world_size + 1.0])]
        )
    ]


def simple_multi_input_reduce_tests(rank, world_size):
    return [
        (
            c10d.ReduceOp.SUM,
            [torch.tensor([2 * rank + 0.0]), torch.tensor([2 * rank + 1.0])],
            torch.tensor([float(world_size * (2 * world_size - 1))]),
        ),
        (
            c10d.ReduceOp.PRODUCT,
            [torch.tensor([2 * rank + 1.0]), torch.tensor([2 * rank + 2.0])],
            torch.tensor([float(math.factorial(2 * world_size))]),
        ),
        (
            c10d.ReduceOp.MIN,
            [torch.tensor([2 * rank + 1.0]), torch.tensor([2 * rank + 2.0])],
            torch.tensor([1.0]),
        ),
        (
            c10d.ReduceOp.MAX,
            [torch.tensor([2 * rank + 1.0]), torch.tensor([2 * rank + 2.0])],
            torch.tensor([2 * world_size]),
        ),
    ]


class StoreTestBase(object):
    def _create_store(self, i):
        raise RuntimeError("not implemented")

    def _test_set_get(self, fs):
        fs.add("key", 1)
        fs.add("key", 2)
        fs.add("key", 3)
        fs.set("key0", "value0")
        fs.add("key3", 1)
        fs.set("key1", "value1")
        fs.add("key3", 2)
        fs.set("key2", "value2")
        fs.add("key3", 3)
        fs.add("key3", 4)
        fs.add("key3", 5)
        fs.add("key3", 6)
        self.assertEqual(b"6", fs.get("key"))
        self.assertEqual(b"value0", fs.get("key0"))
        self.assertEqual(b"value1", fs.get("key1"))
        self.assertEqual(b"value2", fs.get("key2"))
        self.assertEqual(b"21", fs.get("key3"))

    def test_set_get(self):
        self._test_set_get(self._create_store())


class FileStoreTest(TestCase, StoreTestBase):
    def setUp(self):
        super(FileStoreTest, self).setUp()
        self.file = tempfile.NamedTemporaryFile(delete=False)

    def _create_store(self):
        store = c10d.FileStore(self.file.name, 1)
        store.set_timeout(timedelta(seconds=300))
        return store


class PrefixFileStoreTest(TestCase, StoreTestBase):
    def setUp(self):
        super(PrefixFileStoreTest, self).setUp()
        self.file = tempfile.NamedTemporaryFile(delete=False)
        self.filestore = c10d.FileStore(self.file.name, 1)
        self.prefix = "test_prefix"
        self.filestore.set_timeout(timedelta(seconds=300))

    def _create_store(self):
        return c10d.PrefixStore(self.prefix, self.filestore)


def create_tcp_store(addr):
    """
    Creates a TCP store. Retries if the chosen port is already in use.
    """
    ports = []
    for _ in range(10):
        try:
            port = common.find_free_port()
            ports.append(port)
            return c10d.TCPStore(addr, port, 1, True)
        except RuntimeError as error:
            if str(error) == "Address already in use":
                continue
            raise
    raise RuntimeError("Unable to find free port (tried %s)" % ", ".join(ports))


class TCPStoreTest(TestCase, StoreTestBase):
    def _create_store(self):
        store = create_tcp_store('localhost')
        store.set_timeout(timedelta(seconds=300))
        return store

    def test_address_already_in_use(self):
        with self.assertRaisesRegex(RuntimeError, "^Address already in use$"):
            addr = 'localhost'
            port = common.find_free_port()

            # Use noqa to silence flake8.
            # Need to store in an unused variable here to ensure the first
            # object is not destroyed before the second object is created.
            store1 = c10d.TCPStore(addr, port, 1, True)  # noqa: F841
            store2 = c10d.TCPStore(addr, port, 1, True)  # noqa: F841


class PrefixTCPStoreTest(TestCase, StoreTestBase):
    def setUp(self):
        super(PrefixTCPStoreTest, self).setUp()
        self.tcpstore = create_tcp_store('localhost')
        self.prefix = "test_prefix"
        self.tcpstore.set_timeout(timedelta(seconds=300))

    def _create_store(self):
        return c10d.PrefixStore(self.prefix, self.tcpstore)


class MyPythonStore(c10d.Store):
    def __init__(self):
        super(MyPythonStore, self).__init__()
        self.store = dict()

    def set(self, key, value):
        if not isinstance(key, string_classes):
            raise AssertionError("Expected set to be called with string key")
        if type(value) is not bytes:
            raise AssertionError("Expected set to be called with bytes value")
        self.store[key] = value

    def get(self, key):
        value = self.store.get(key, b"")
        if type(value) is not bytes:
            raise AssertionError("Expected get to return bytes value")
        return value

    def add(self, key, value):
        new = int(self.store.get(key, 0)) + value
        self.set(key, bytes(str(new).encode("utf-8")))
        return new


class PythonStoreTest(TestCase):
    def setUp(self):
        super(PythonStoreTest, self).setUp()

    def test_set_get(self):
        # If we were to inherit from StoreTestBase and try to use
        # its test_set_get function, we would exercise the Python
        # API directly, instead of going through the C++ trampoline.
        # We care about testing the C++ trampoline, so run the
        # equivalent of StoreTestBase.test_set_get from C++.
        # See `torch/csrc/distributed/c10d/init.cpp` for the definition
        # of this test function.
        c10d._test_python_store(MyPythonStore())


class RendezvousTest(TestCase):
    def test_unknown_handler(self):
        with self.assertRaisesRegex(RuntimeError, "^No rendezvous handler"):
            c10d.rendezvous('invalid://')


class RendezvousEnvTest(TestCase):
    @retry_on_connect_failures
    def test_common_errors(self):
        # TODO remove this hack
        if not hasattr(c10d, "ProcessGroupNCCL"):
            raise unittest.SkipTest("C10D is not built with NCCL process group,"
                                    " skipping test")
        vars = {
            "WORLD_SIZE": "1",
            "RANK": "0",
            "MASTER_ADDR": "127.0.0.1",
            "MASTER_PORT": common.find_free_port(),
        }

        class Env(object):
            def __init__(self, vars):
                self.vars = vars

            def __enter__(self):
                for key, value in self.vars.items():
                    os.environ[key] = str(value)

            def __exit__(self, type, value, traceback):
                for key in self.vars.keys():
                    del os.environ[key]

        def without(d, key):
            d = d.copy()
            d.pop(key)
            return d

        def withouts(d, keys):
            d = d.copy()
            for key in keys:
                d.pop(key)
            return d

        with Env(without(vars, 'WORLD_SIZE')):
            with self.assertRaisesRegex(ValueError, 'WORLD_SIZE expected'):
                gen = c10d.rendezvous('env://')
                next(gen)
            c10d.init_process_group(backend='nccl', world_size=1)
            self.assertEqual(c10d.get_rank(), 0)
            self.assertEqual(c10d.get_world_size(), 1)
            c10d.destroy_process_group()

        with Env(without(vars, 'RANK')):
            with self.assertRaisesRegex(ValueError, 'RANK expected'):
                gen = c10d.rendezvous('env://')
                next(gen)
            c10d.init_process_group(backend='nccl', rank=0)
            self.assertEqual(c10d.get_rank(), 0)
            self.assertEqual(c10d.get_world_size(), 1)
            c10d.destroy_process_group()

        with Env(withouts(vars, ['RANK', 'WORLD_SIZE'])):
            c10d.init_process_group(backend='nccl', rank=0, world_size=1)
            self.assertEqual(c10d.get_rank(), 0)
            self.assertEqual(c10d.get_world_size(), 1)
            c10d.destroy_process_group()

        with Env(vars):
            c10d.init_process_group(backend='nccl')
            self.assertEqual(c10d.get_rank(), 0)
            self.assertEqual(c10d.get_world_size(), 1)
            c10d.destroy_process_group()

        with Env(without(vars, 'MASTER_ADDR')):
            with self.assertRaisesRegex(ValueError, 'MASTER_ADDR expected'):
                gen = c10d.rendezvous('env://')
                next(gen)

        with Env(without(vars, 'MASTER_PORT')):
            with self.assertRaisesRegex(ValueError, 'MASTER_PORT expected'):
                gen = c10d.rendezvous('env://')
                next(gen)

        with Env(without(vars, 'WORLD_SIZE')):
            gen = c10d.rendezvous('env://?world_size={}'.format(1))
            _, _, size = next(gen)
            self.assertEqual(size, 1)

        with Env(without(vars, 'RANK')):
            gen = c10d.rendezvous('env://?rank={}'.format(0))
            _, rank, _ = next(gen)
            self.assertEqual(rank, 0)

        with Env(withouts(vars, ['RANK', 'WORLD_SIZE'])):
            gen = c10d.rendezvous('env://?rank={}&world_size={}'.format(0, 1))
            _, rank, size = next(gen)
            self.assertEqual(rank, 0)
            self.assertEqual(size, 1)

    @retry_on_connect_failures
    def test_nominal(self):
        os.environ['WORLD_SIZE'] = '1'
        os.environ['MASTER_ADDR'] = '127.0.0.1'
        os.environ['MASTER_PORT'] = str(common.find_free_port())

        # Single rank
        os.environ['RANK'] = '0'
        gen0 = c10d.rendezvous('env://')
        store0, rank0, size0 = next(gen0)
        self.assertEqual(0, rank0)
        self.assertEqual(1, size0)

        store0.set("key0", "value0")

        # check with get
        self.assertEqual(b"value0", store0.get("key0"))


class RendezvousFileTest(TestCase):
    def test_common_errors(self):
        with self.assertRaisesRegex(ValueError, 'path missing'):
            gen = c10d.rendezvous('file://?rank=0&world_size=1')
            next(gen)
        with self.assertRaisesRegex(ValueError, 'rank parameter missing'):
            gen = c10d.rendezvous('file:///tmp/foo?world_size=1')
            next(gen)
        with self.assertRaisesRegex(ValueError, 'size parameter missing'):
            gen = c10d.rendezvous('file:///tmp/foo?rank=0')
            next(gen)

    def test_nominal(self):
        with tempfile.NamedTemporaryFile(delete=False) as file:
            url = 'file://%s?world_size=%d' % (file.name, 2)
            gen0 = c10d.rendezvous(url + "&rank=0")
            store0, rank0, size0 = next(gen0)
            self.assertEqual(0, rank0)
            self.assertEqual(2, size0)
            gen1 = c10d.rendezvous(url + "&rank=1")
            store1, rank1, size1 = next(gen1)
            self.assertEqual(1, rank1)
            self.assertEqual(2, size1)

            # Set value on both stores
            store0.set("key0", "value0")
            store1.set("key1", "value1")

            # Cross check with get
            self.assertEqual(b"value0", store1.get("key0"))
            self.assertEqual(b"value1", store0.get("key1"))


class RendezvousTCPTest(TestCase):

    def create_tcp_url(self):
        addr = "localhost"
        port = common.find_free_port()
        url = 'tcp://%s:%d?world_size=%d' % (addr, port, 1)
        return url

    def test_common_errors(self):
        with self.assertRaisesRegex(ValueError, 'port number missing'):
            gen = c10d.rendezvous('tcp://127.0.0.1?rank=0&world_size=1')
            next(gen)
        with self.assertRaisesRegex(ValueError, 'rank parameter missing'):
            gen = c10d.rendezvous('tcp://127.0.0.1:23456?world_size=1')
            next(gen)
        with self.assertRaisesRegex(ValueError, 'size parameter missing'):
            gen = c10d.rendezvous('tcp://127.0.0.1:23456?rank=0')
            next(gen)

    @retry_on_connect_failures
    def test_nominal(self):
        url = self.create_tcp_url()
        gen0 = c10d.rendezvous(url + "&rank=0")
        store0, rank0, size0 = next(gen0)
        self.assertEqual(0, rank0)
        self.assertEqual(1, size0)

        # Set value on the single store
        store0.set("key0", "value0")

        # check with get
        self.assertEqual(b"value0", store0.get("key0"))

    @retry_on_connect_failures(connect_errors=(CONNECT_TIMEOUT, ADDRESS_IN_USE))
    def test_tcp_store_timeout_set(self):
        url = self.create_tcp_url()
        test_store_timeout = timedelta(seconds=10)
        gen0 = c10d.rendezvous(url + "&rank=0", timeout=test_store_timeout)
        store0, rank0, size0 = next(gen0)
        # this should time out in 10s. If the timeout passed into rendezvous was
        # not respected, it will take much longer to timeout.
        start = time.time()
        with self.assertRaisesRegex(RuntimeError, "Timeout"):
            store0.get("nonexistant key")

        end = time.time()
        time_diff = end - start
        self.assertGreater(test_store_timeout.seconds * 10, time_diff)


class TimeoutTest(TestCase):
    def _test_store_timeout(self, backend, init_method, c2p):
        try:
            c10d.distributed_c10d.init_process_group(
                backend=backend, init_method=init_method, world_size=1, rank=0,
                timeout=timedelta(seconds=1))
            default_store = c10d.distributed_c10d._get_default_store()
            tik = time.time()
            with self.assertRaisesRegex(RuntimeError, "Timeout"):
                default_store.get("nonexistent key")
            tok = time.time()
            c10d.destroy_process_group()
            c2p.append(float(tok - tik))
        except RuntimeError as e:
            # catch "Address already in use" error and report it to the main
            # thread
            c2p.append(e)

    def _init_methods(self):
        f = tempfile.NamedTemporaryFile(delete=False)
        yield "file://%s" % f.name
        f.close()
        yield "tcp://127.0.0.1:%d" % common.find_free_port()

    def _test_default_store_timeout(self, backend):
        for init_method in self._init_methods():
            c2p = []
            t = threading.Thread(
                target=self._test_store_timeout,
                args=(backend, init_method, c2p))
            t.daemon = True
            t.start()
            t.join(5)

            self.assertEqual(1, len(c2p))
            if isinstance(c2p[0], float):
                # waiting time should be 1s, use 3s to rule out false alarm
                self.assertGreater(3, c2p[0])
            elif isinstance(c2p[0], RuntimeError):
                # let @retry_on_connect_failures handle the error
                raise c2p[0]
            else:
                raise RuntimeError("Unexpected type {}".format(type(c2p[0])))

    @requires_nccl()
    @retry_on_connect_failures
    def test_default_store_timeout_nccl(self):
        self._test_default_store_timeout('nccl')

    @requires_gloo()
    @retry_on_connect_failures
    def test_default_store_timeout_gloo(self):
        self._test_default_store_timeout('gloo')


@requires_gloo()
@unittest.skipIf(TEST_WITH_TSAN, "TSAN is not fork-safe since we're forking in a multi-threaded environment")
class ProcessGroupGlooTest(MultiProcessTestCase):
    def setUp(self):
        super(ProcessGroupGlooTest, self).setUp()
        self._fork_processes()

    def opts(self, threads=2):
        opts = c10d.ProcessGroupGloo.Options()
        opts.devices = [c10d.ProcessGroupGloo.create_device(interface=LOOPBACK)]
        opts.timeout = 5.0
        opts.threads = threads
        return opts

    def test_multi_device_constructor(self):
        store = c10d.FileStore(self.file_name, self.world_size)
        opts = c10d.ProcessGroupGloo.Options()
        opts.timeout = 5.0
        opts.devices = [
            c10d.ProcessGroupGloo.create_device(interface=LOOPBACK),
            c10d.ProcessGroupGloo.create_device(interface=LOOPBACK),
        ]
        pg = c10d.ProcessGroupGloo(store, self.rank, self.world_size, opts)

        # Execute 2x the number of operations to ensure we use every device.
        for work in [pg.allreduce(torch.ones(i + 1)) for i in range(4)]:
            work.wait()

    def test_empty_tensors(self):
        store = c10d.FileStore(self.file_name, self.world_size)
        pg = c10d.ProcessGroupGloo(store, self.rank, self.world_size, self.opts())

        xs = [torch.FloatTensor([])]
        pg.broadcast(xs).wait()
        self.assertEqual(0, xs[0].numel())

    def test_broadcast_checks(self):
        store = c10d.FileStore(self.file_name, self.world_size)
        pg = c10d.ProcessGroupGloo(store, self.rank, self.world_size, self.opts())

        t1 = torch.zeros([1], dtype=torch.float32)
        t2 = torch.zeros([1], dtype=torch.float64)
        t3 = torch.zeros([2], dtype=torch.float32)

        with self.assertRaisesRegex(ValueError, "invalid root rank"):
            opts = c10d.BroadcastOptions()
            opts.rootRank = -1
            opts.rootTensor = 0
            pg.broadcast([t1], opts)

        with self.assertRaisesRegex(ValueError, "invalid root rank"):
            opts = c10d.BroadcastOptions()
            opts.rootRank = self.world_size
            opts.rootTensor = 0
            pg.broadcast([t1], opts)

        with self.assertRaisesRegex(ValueError, "invalid root tensor"):
            opts = c10d.BroadcastOptions()
            opts.rootRank = self.rank
            opts.rootTensor = -1
            pg.broadcast([t1], opts)

        with self.assertRaisesRegex(ValueError, "invalid root tensor"):
            opts = c10d.BroadcastOptions()
            opts.rootRank = self.rank
            opts.rootTensor = 1
            pg.broadcast([t1], opts)

        with self.assertRaisesRegex(ValueError, "invalid root tensor"):
            opts = c10d.BroadcastOptions()
            opts.rootRank = self.rank
            opts.rootTensor = 0
            pg.broadcast([], opts)

        with self.assertRaisesRegex(ValueError, "invalid tensor type"):
            opts = c10d.BroadcastOptions()
            opts.rootRank = self.rank
            opts.rootTensor = 0
            pg.broadcast([t1, t2], opts)

        with self.assertRaisesRegex(ValueError, "invalid tensor size"):
            opts = c10d.BroadcastOptions()
            opts.rootRank = self.rank
            opts.rootTensor = 0
            pg.broadcast([t1, t3], opts)

    def _test_broadcast_basics(self, fn):
        store = c10d.FileStore(self.file_name, self.world_size)
        pg = c10d.ProcessGroupGloo(store, self.rank, self.world_size, self.opts())

        def broadcast(xs, rootRank, rootTensor):
            opts = c10d.BroadcastOptions()
            opts.rootRank = rootRank
            opts.rootTensor = rootTensor
            work = pg.broadcast(xs, opts)
            work.wait()

        # Every rank is root once
        for i in range(self.world_size):
            # Run with 1 input tensor
            x = fn(torch.tensor([self.rank]))
            broadcast([x], i, 0)
            # TODO(#38095): Replace assertEqualIgnoreType. See issue #38095
            self.assertEqualIgnoreType(torch.tensor([i]), x)

            # Run with 2 input tensors
            num = 2
            for j in range(num):
                xs = [
                    fn(torch.tensor([self.rank * num + 0.0])),
                    fn(torch.tensor([self.rank * num + 1.0])),
                ]

                broadcast(xs, i, j)
                # TODO(#38095): Replace assertEqualIgnoreType. See issue #38095
                self.assertEqualIgnoreType(torch.tensor([i * num + j]), xs[0])
                # TODO(#38095): Replace assertEqualIgnoreType. See issue #38095
                self.assertEqualIgnoreType(torch.tensor([i * num + j]), xs[1])

        # Test overloaded convenience function
        x = torch.tensor([self.rank + 1.0])
        work = pg.broadcast(x, root=0)
        work.wait()
        self.assertEqual(torch.tensor([1.0]), x)

    def test_broadcast_basics(self):
        self._test_broadcast_basics(lambda t: t.clone())

    @skip_if_not_multigpu
    def test_broadcast_basics_cuda(self):
        self._test_broadcast_basics(lambda t: t.clone().cuda())

    def _test_broadcast_stress(self, inputs):
        store = c10d.FileStore(self.file_name, self.world_size)
        pg = c10d.ProcessGroupGloo(store, self.rank, self.world_size, self.opts(threads=8))
        work_handles = [
            pg.broadcast(inputs[i], root=(i % self.world_size))
            for i in range(len(inputs))
        ]
        for i, work_handle in enumerate(work_handles):
            work_handle.wait()
            self.assertEqual(
                torch.tensor([
                    (i * self.world_size) + (i % self.world_size)
                ]),
                inputs[i],
                msg=("Mismatch in iteration %d" % i),
            )

    def test_broadcast_stress(self):
        inputs = [torch.tensor([i * self.world_size + self.rank]) for i in range(1000)]
        self._test_broadcast_stress(inputs)

    @skip_if_not_multigpu
    @skip_if_rocm
    def test_broadcast_stress_cuda(self):
        inputs = [torch.tensor([i * self.world_size + self.rank]).cuda() for i in range(1000)]
        self._test_broadcast_stress(inputs)

    def test_allreduce_checks(self):
        store = c10d.FileStore(self.file_name, self.world_size)
        pg = c10d.ProcessGroupGloo(store, self.rank, self.world_size, self.opts())

        t1 = torch.zeros([1], dtype=torch.float32)
        t2 = torch.zeros([1], dtype=torch.float64)
        t3 = torch.zeros([2], dtype=torch.float32)

        with self.assertRaisesRegex(ValueError, "requires non-empty tensor list"):
            opts = c10d.AllreduceOptions()
            pg.allreduce([], opts)

        with self.assertRaisesRegex(ValueError, "invalid tensor type"):
            opts = c10d.AllreduceOptions()
            pg.allreduce([t1, t2], opts)

        with self.assertRaisesRegex(ValueError, "invalid tensor size"):
            opts = c10d.AllreduceOptions()
            pg.allreduce([t1, t3], opts)

    def _test_allreduce_basics(self, fn):
        store = c10d.FileStore(self.file_name, self.world_size)
        pg = c10d.ProcessGroupGloo(store, self.rank, self.world_size, self.opts())

        # Single input tests
        tests = simple_reduce_tests(self.rank, self.world_size)
        for (op, input, output) in tests:
            opts = c10d.AllreduceOptions()
            opts.reduceOp = op
            tensor = fn(input)
            work = pg.allreduce([tensor], opts)
            work.wait()
            # TODO(#38095): Replace assertEqualIgnoreType. See issue #38095
            self.assertEqualIgnoreType(output, tensor)

        # Multi input tests
        tests = simple_multi_input_reduce_tests(self.rank, self.world_size)
        for (op, inputs, output) in tests:
            opts = c10d.AllreduceOptions()
            opts.reduceOp = op
            tensors = [fn(input) for input in inputs]
            work = pg.allreduce(tensors, opts)
            work.wait()
            for tensor in tensors:
                # TODO(#38095): Replace assertEqualIgnoreType. See issue #38095
                self.assertEqualIgnoreType(output, tensor)

        # Test overloaded convenience function (defaults to using sum)
        x = fn(torch.tensor([self.rank + 1.0]))
        work = pg.allreduce(x)
        work.wait()
        self.assertEqual(torch.tensor([float(self.world_size * (self.world_size + 1) / 2)]), x)

    def test_allreduce_basics(self):
        self._test_allreduce_basics(lambda t: t.clone())

    @skip_if_not_multigpu
    def test_allreduce_basics_cuda(self):
        self._test_allreduce_basics(lambda t: t.clone().cuda())

    def _test_allreduce_stress(self, inputs):
        store = c10d.FileStore(self.file_name, self.world_size)
        pg = c10d.ProcessGroupGloo(store, self.rank, self.world_size, self.opts(threads=8))
        work_handles = [pg.allreduce(inputs[i]) for i in range(len(inputs))]
        for i, work_handle in enumerate(work_handles):
            work_handle.wait()
            # TODO(#38095): Replace assertEqualIgnoreType. See issue #38095
            self.assertEqualIgnoreType(
                torch.tensor([
                    (i * self.world_size) +
                    (self.world_size * (self.world_size - 1) / 2)
                ]),
                inputs[i],
                msg=("Mismatch in iteration %d" % i),
            )

    def test_allreduce_stress(self):
        inputs = [torch.tensor([i + self.rank]) for i in range(1000)]
        self._test_allreduce_stress(inputs)

    @skip_if_not_multigpu
    def test_allreduce_stress_cuda(self):
        inputs = [torch.tensor([i + self.rank]).cuda() for i in range(1000)]
        self._test_allreduce_stress(inputs)

    def test_allreduce_coalesced_checks(self):
        store = c10d.FileStore(self.file_name, self.world_size)
        pg = c10d.ProcessGroupGloo(store, self.rank, self.world_size, self.opts())

        t1 = torch.zeros(1, dtype=torch.float32)
        t2 = torch.zeros(1, dtype=torch.float64)
        t3 = torch.sparse_coo_tensor([[0]], [1], size=(1,))

        with self.assertRaisesRegex(ValueError, "requires non-empty tensor list"):
            opts = c10d.AllreduceCoalescedOptions()
            pg.allreduce_coalesced([], opts)

        with self.assertRaisesRegex(ValueError, "tensors must all have the same type"):
            opts = c10d.AllreduceCoalescedOptions()
            pg.allreduce_coalesced([t1, t2], opts)

        with self.assertRaisesRegex(ValueError, "invalid tensor layout at index"):
            opts = c10d.AllreduceCoalescedOptions()
            pg.allreduce_coalesced([t1, t3], opts)

        with self.assertRaisesRegex(ValueError, "unsupported layout"):
            opts = c10d.AllreduceCoalescedOptions()
            pg.allreduce_coalesced([t3, t3.clone()], opts)

    @skip_if_lt_x_gpu(1)
    def test_allreduce_coalesced_checks_cuda(self):
        store = c10d.FileStore(self.file_name, self.world_size)
        pg = c10d.ProcessGroupGloo(store, self.rank, self.world_size, self.opts())

        t1 = torch.zeros(1, dtype=torch.float32)

        with self.assertRaisesRegex(ValueError, "unsupported device type"):
            opts = c10d.AllreduceCoalescedOptions()
            pg.allreduce_coalesced([t1.cuda(), t1.cuda()], opts)

    def _test_allreduce_coalesced_basics(self, fn):
        store = c10d.FileStore(self.file_name, self.world_size)
        pg = c10d.ProcessGroupGloo(store, self.rank, self.world_size, self.opts())

        test_cases = simple_coalesced_reduce_tests(self.rank, self.world_size)
        for op, inputs, outputs in test_cases:
            opts = c10d.AllreduceCoalescedOptions()
            opts.reduceOp = op
            tensors = [fn(x) for x in inputs]
            work = pg.allreduce_coalesced(tensors, opts)
            work.wait()
            for result_tensor, expected in zip(tensors, outputs):
                # TODO(#38095): Replace assertEqualIgnoreType. See issue #38095
                self.assertEqualIgnoreType(result_tensor, expected)

    def test_allreduce_coalesced_basics(self):
        self._test_allreduce_coalesced_basics(lambda t: t.clone())

    def _test_allreduce_coalesced_stress(self, inputs):
        store = c10d.FileStore(self.file_name, self.world_size)
        pg = c10d.ProcessGroupGloo(store, self.rank, self.world_size, self.opts(threads=8))
        work_handles = [pg.allreduce_coalesced(input) for input in inputs]
        for i, work_handle in enumerate(work_handles):
            work_handle.wait()
            # TODO(#38095): Replace assertEqualIgnoreType. See issue #38095
            self.assertEqualIgnoreType(
                2 * [torch.tensor([(i * self.world_size) + (self.world_size * (self.world_size - 1) / 2)])],
                inputs[i],
                msg="Mismatch in interation {}".format(i)
            )

    def test_allreduce_coalesced_stress(self):
        inputs = [2 * [torch.tensor([i + self.rank])] for i in range(1000)]
        self._test_allreduce_coalesced_stress(inputs)

    def test_sparse_allreduce_checks(self):
        store = c10d.FileStore(self.file_name, self.world_size)
        pg = c10d.ProcessGroupGloo(store, self.rank, self.world_size, self.opts())

        t1 = torch.zeros([1])
        t2 = torch.sparse_coo_tensor([[0]], [1], size=(2,))
        t3 = torch.sparse_coo_tensor([[0]], [1], size=(4,))

        with self.assertRaisesRegex(ValueError, "requires non-empty tensor list"):
            opts = c10d.AllreduceOptions()
            pg.allreduce([], opts)

        with self.assertRaisesRegex(ValueError, "invalid tensor layout"):
            opts = c10d.AllreduceOptions()
            pg.allreduce([t1, t2], opts)

        with self.assertRaisesRegex(ValueError, "invalid tensor size"):
            opts = c10d.AllreduceOptions()
            pg.allreduce([t2, t3], opts)

        # Sparse allreduce only works with c10d.ReduceOp.SUM.
        for op in [c10d.ReduceOp.PRODUCT, c10d.ReduceOp.MIN, c10d.ReduceOp.MAX]:
            with self.assertRaisesRegex(ValueError, "unsupported reduction operation"):
                opts = c10d.AllreduceOptions()
                opts.reduceOp = op
                pg.allreduce([t3], opts)

    def _test_sparse_allreduce_basics(self, fn):
        store = c10d.FileStore(self.file_name, self.world_size)
        pg = c10d.ProcessGroupGloo(store, self.rank, self.world_size, self.opts())

        for num_inputs_per_rank in [1, 2]:
            tests = simple_sparse_reduce_tests(
                self.rank,
                self.world_size,
                num_inputs=num_inputs_per_rank)
            for (inputs, outputs) in tests:
                tensors = [fn(input) for input in inputs]
                work = pg.allreduce(tensors)
                work.wait()
                self.assertEqual(tensors, outputs)
                self.assertEqual(work.result(), outputs)

    def test_sparse_allreduce_basics(self):
        self._test_sparse_allreduce_basics(lambda t: t)

    @skip_if_not_multigpu
    @skip_if_rocm
    def test_sparse_allreduce_basics_cuda(self):
        self._test_sparse_allreduce_basics(lambda t: t.clone().cuda())

    def test_scatter_checks(self):
        store = c10d.FileStore(self.file_name, self.world_size)
        pg = c10d.ProcessGroupGloo(store, self.rank, self.world_size, self.opts())

        t1 = torch.zeros([1], dtype=torch.float32)
        t2 = torch.zeros([1], dtype=torch.float64)
        t3 = torch.zeros([2], dtype=torch.float32)

        with self.assertRaisesRegex(ValueError, "invalid root rank"):
            opts = c10d.ScatterOptions()
            opts.rootRank = -1
            pg.scatter([t1], [], opts)

        with self.assertRaisesRegex(ValueError, "invalid root rank"):
            opts = c10d.ScatterOptions()
            opts.rootRank = self.world_size
            pg.scatter([t1], [], opts)

        with self.assertRaisesRegex(ValueError, "requires a single-element output tensor list"):
            opts = c10d.ScatterOptions()
            opts.rootRank = 0
            pg.scatter([], [], opts)

        with self.assertRaisesRegex(ValueError, "requires a single-element output tensor list"):
            opts = c10d.ScatterOptions()
            opts.rootRank = 0
            pg.scatter([t1, t1], [], opts)

        with self.assertRaisesRegex(ValueError, "requires a single-element input list"):
            opts = c10d.ScatterOptions()
            opts.rootRank = self.rank
            pg.scatter([t1], [], opts)

        with self.assertRaisesRegex(ValueError, "requires a single-element input list"):
            opts = c10d.ScatterOptions()
            opts.rootRank = self.rank
            pg.scatter([t1], [[t1] * self.world_size, [t1] * self.world_size], opts)

        desired_list_size = self.world_size
        incorrect_list_size = self.world_size - 1
        err_str = "Incorrect input list size {}. Input list size should be {}"
        with self.assertRaisesRegex(ValueError, err_str.format(incorrect_list_size, desired_list_size)):
            opts = c10d.ScatterOptions()
            opts.rootRank = self.rank
            pg.scatter([t1], [[t1] * incorrect_list_size], opts)

        incorrect_list_size = self.world_size + 1
        with self.assertRaisesRegex(ValueError, err_str.format(incorrect_list_size, desired_list_size)):
            opts = c10d.ScatterOptions()
            opts.rootRank = self.rank
            pg.scatter([t1], [[t1] * incorrect_list_size], opts)

        with self.assertRaisesRegex(ValueError, "invalid tensor type"):
            opts = c10d.ScatterOptions()
            opts.rootRank = self.rank
            pg.scatter([t1], [[t2] * self.world_size], opts)

        with self.assertRaisesRegex(ValueError, "invalid tensor size"):
            opts = c10d.ScatterOptions()
            opts.rootRank = self.rank
            pg.scatter([t1], [[t3] * self.world_size], opts)

        with self.assertRaisesRegex(ValueError, "requires empty input on non-root"):
            opts = c10d.ScatterOptions()
            opts.rootRank = (self.rank + 1) % self.world_size
            pg.scatter([t1], [[t1] * self.world_size], opts)

    def _test_scatter_basics(self, fn):
        store = c10d.FileStore(self.file_name, self.world_size)
        pg = c10d.ProcessGroupGloo(store, self.rank, self.world_size, self.opts())

        # Preallocate tensors for input/output
        input = [fn(torch.tensor([self.rank])) for _ in range(self.world_size)]
        outputs = [fn(torch.tensor([-1])) for _ in range(self.world_size)]

        # Take turns being the scatter root and accumulate work items
        work = []
        for i in range(self.world_size):
            opts = c10d.ScatterOptions()
            opts.rootRank = i
            if i == self.rank:
                work.append(pg.scatter([outputs[i]], [input], opts))
            else:
                work.append(pg.scatter([outputs[i]], [], opts))

        # Wait for work to complete
        for i in range(self.world_size):
            work[i].wait()
            self.assertEqual(torch.tensor([i]), outputs[i])

    def test_scatter_basics(self):
        self._test_scatter_basics(lambda t: t.clone())

    @skip_if_not_multigpu
    def test_scatter_basics_cuda(self):
        self._test_scatter_basics(lambda t: t.clone().cuda())

    def _test_scatter_stress(self, inputs, fn):
        store = c10d.FileStore(self.file_name, self.world_size)
        pg = c10d.ProcessGroupGloo(store, self.rank, self.world_size, self.opts(threads=8))
        outputs = [
            [fn(torch.tensor([-1])) for _ in range(self.world_size)]
            for _ in range(len(inputs))
        ]
        work_handles = []
        for i in range(len(inputs)):
            for root in range(self.world_size):
                opts = c10d.ScatterOptions()
                opts.rootRank = root
                if root == self.rank:
                    work = pg.scatter([outputs[i][root]], [[fn(e) for e in inputs[i]]], opts)
                else:
                    work = pg.scatter([outputs[i][root]], [], opts)
                work_handles.append(work)

        for i, work_handle in enumerate(work_handles):
            work_handle.wait()
            iter = i // self.world_size
            root = i % self.world_size

            self.assertEqual(
                torch.tensor([iter + root]),
                outputs[iter][root],
                msg=("Mismatch in iteration %d for rank %d" % (iter, root)),
            )

    def test_scatter_stress(self):
        inputs = [
            [torch.tensor([i + self.rank]) for _ in range(self.world_size)]
            for i in range(1000)
        ]
        self._test_scatter_stress(inputs, lambda t: t.clone())

    @unittest.skip("Test is flaky, see https://github.com/pytorch/pytorch/issues/15963")
    @skip_if_not_multigpu
    def test_scatter_stress_cuda(self):
        inputs = [
            [torch.tensor([i + self.rank]) for _ in range(self.world_size)]
            for i in range(1000)
        ]
        self._test_scatter_stress(inputs, lambda t: t.clone().cuda())

    def test_gather_checks(self):
        store = c10d.FileStore(self.file_name, self.world_size)
        pg = c10d.ProcessGroupGloo(store, self.rank, self.world_size, self.opts())

        t1 = torch.zeros([1], dtype=torch.float32)
        t2 = torch.zeros([1], dtype=torch.float64)
        t3 = torch.zeros([2], dtype=torch.float32)

        with self.assertRaisesRegex(ValueError, "invalid root rank"):
            opts = c10d.GatherOptions()
            opts.rootRank = -1
            pg.gather([], [t1], opts)

        with self.assertRaisesRegex(ValueError, "invalid root rank"):
            opts = c10d.GatherOptions()
            opts.rootRank = self.world_size
            pg.gather([], [t1], opts)

        with self.assertRaisesRegex(ValueError, "requires a single-element input tensor list"):
            opts = c10d.GatherOptions()
            opts.rootRank = 0
            pg.gather([], [], opts)

        with self.assertRaisesRegex(ValueError, "requires a single-element input tensor list"):
            opts = c10d.GatherOptions()
            opts.rootRank = 0
            pg.gather([], [t1, t1], opts)

        with self.assertRaisesRegex(ValueError, "requires a single-element output list"):
            opts = c10d.GatherOptions()
            opts.rootRank = self.rank
            pg.gather([], [t1], opts)

        with self.assertRaisesRegex(ValueError, "requires a single-element output list"):
            opts = c10d.GatherOptions()
            opts.rootRank = self.rank
            pg.gather([[t1] * self.world_size, [t1] * self.world_size], [t1], opts)

        desired_list_size = self.world_size
        incorrect_list_size = self.world_size - 1
        err_str = "Incorrect output list size {}. Output list size should be {}"
        with self.assertRaisesRegex(ValueError, err_str.format(incorrect_list_size, desired_list_size)):
            opts = c10d.GatherOptions()
            opts.rootRank = self.rank
            pg.gather([[t1] * incorrect_list_size], [t1], opts)

        incorrect_list_size = self.world_size + 1
        with self.assertRaisesRegex(ValueError, err_str.format(incorrect_list_size, desired_list_size)):
            opts = c10d.GatherOptions()
            opts.rootRank = self.rank
            pg.gather([[t1] * incorrect_list_size], [t1], opts)

        with self.assertRaisesRegex(ValueError, "invalid tensor type"):
            opts = c10d.GatherOptions()
            opts.rootRank = self.rank
            pg.gather([[t2] * self.world_size], [t1], opts)

        with self.assertRaisesRegex(ValueError, "invalid tensor size"):
            opts = c10d.GatherOptions()
            opts.rootRank = self.rank
            pg.gather([[t3] * self.world_size], [t1], opts)

        with self.assertRaisesRegex(ValueError, "requires empty output on non-root"):
            opts = c10d.GatherOptions()
            opts.rootRank = (self.rank + 1) % self.world_size
            pg.gather([[t1] * self.world_size], [t1], opts)

    def _test_gather_basics(self, fn):
        store = c10d.FileStore(self.file_name, self.world_size)
        pg = c10d.ProcessGroupGloo(store, self.rank, self.world_size, self.opts())

        # Preallocate tensors for input/output
        input = [fn(torch.tensor([self.rank]))]
        outputs = [fn(torch.tensor([-1])) for _ in range(self.world_size)]

        # Take turns being the gather root and accumulate work items
        work = []
        for i in range(self.world_size):
            opts = c10d.GatherOptions()
            opts.rootRank = i
            if i == self.rank:
                work.append(pg.gather([outputs], input, opts))
            else:
                work.append(pg.gather([], input, opts))

        # Wait for work to complete
        expected = [torch.tensor([rank]) for rank in range(self.world_size)]
        for i in range(self.world_size):
            work[i].wait()
            if i == self.rank:
                self.assertEqual(expected, outputs)

    def test_gather_basics(self):
        self._test_gather_basics(lambda t: t.clone())

    @skip_if_not_multigpu
    def test_gather_basics_cuda(self):
        self._test_gather_basics(lambda t: t.clone().cuda())

    def _test_gather_stress(self, inputs, fn):
        store = c10d.FileStore(self.file_name, self.world_size)
        pg = c10d.ProcessGroupGloo(store, self.rank, self.world_size, self.opts(threads=8))
        work_handles = []
        outputs = [
            [
                [fn(torch.tensor([-1])) for _ in range(self.world_size)]
            ] for _ in range(len(inputs))
        ]
        expected_outputs = [
            [
                [torch.tensor([i + j]) for j in range(self.world_size)]
            ] for i in range(len(inputs))
        ]
        for i in range(len(inputs)):
            for root in range(self.world_size):
                opts = c10d.GatherOptions()
                opts.rootRank = root
                if root == self.rank:
                    work = pg.gather(outputs[i], [fn(inputs[i])], opts)
                else:
                    work = pg.gather([], [fn(inputs[i])], opts)
                work_handles.append(work)

        for i, work_handle in enumerate(work_handles):
            work_handle.wait()
            iter = i // self.world_size
            root = i % self.world_size
            if root == self.rank:
                self.assertEqual(
                    expected_outputs[iter],
                    outputs[iter],
                    msg=("Mismatch in iteration %d for root %d" % (iter, root))
                )

    def test_gather_stress(self):
        inputs = [torch.tensor([i + self.rank]) for i in range(1000)]
        self._test_gather_stress(inputs, lambda t: t.clone())

    @skip_if_not_multigpu
    @skip_if_rocm
    def test_gather_stress_cuda(self):
        inputs = [torch.tensor([i + self.rank]).cuda() for i in range(1000)]
        self._test_gather_stress(inputs, lambda t: t.clone().cuda())

    def test_allgather_checks(self):
        store = c10d.FileStore(self.file_name, self.world_size)
        pg = c10d.ProcessGroupGloo(store, self.rank, self.world_size, self.opts())

        t1 = torch.zeros([1], dtype=torch.float32)
        t2 = torch.zeros([1], dtype=torch.float64)
        t3 = torch.zeros([2], dtype=torch.float32)

        with self.assertRaisesRegex(ValueError, "requires non-empty input tensor list"):
            pg.allgather([], [])

        with self.assertRaisesRegex(ValueError, "requires input/output tensor lists to have the same length"):
            pg.allgather([], [t1])

        with self.assertRaisesRegex(ValueError, "requires input/output tensor lists to have the same length"):
            pg.allgather([[t1] * self.world_size, [t1] * self.world_size], [t1])

        with self.assertRaisesRegex(ValueError, "invalid output tensor list"):
            pg.allgather([[t1] * (self.world_size - 1)], [t1])

        with self.assertRaisesRegex(ValueError, "invalid output tensor list"):
            pg.allgather([[t1] * (self.world_size + 1)], [t1])

        with self.assertRaisesRegex(ValueError, "invalid tensor type"):
            pg.allgather([[t1, t1] * (self.world_size), [t1, t1] * (self.world_size)], [t1, t2])

        with self.assertRaisesRegex(ValueError, "invalid tensor size"):
            pg.allgather([[t1, t1] * (self.world_size), [t1, t1] * (self.world_size)], [t1, t3])

        with self.assertRaisesRegex(ValueError, "invalid tensor type"):
            pg.allgather([([t1, t2] * (self.world_size))[:self.world_size]], [t1])

        with self.assertRaisesRegex(ValueError, "invalid tensor size"):
            pg.allgather([([t1, t3] * (self.world_size))[:self.world_size]], [t1])

    def _test_allgather_basics(self, fn):
        store = c10d.FileStore(self.file_name, self.world_size)
        pg = c10d.ProcessGroupGloo(store, self.rank, self.world_size, self.opts())

        # Run with N input tensor per rank
        for n in [1, 2, 3]:
            input = [
                fn(torch.tensor([n * self.rank + i])) for i in range(n)
            ]
            output = [
                [
                    fn(torch.tensor([-1])) for _ in range(n * self.world_size)
                ] for _ in range(n)
            ]
            expected_output = [
                [
                    torch.tensor([i]) for i in range(n * self.world_size)
                ] for _ in range(n)
            ]
            work = pg.allgather(output, input)
            work.wait()
            self.assertEqual(expected_output, output)

    def test_allgather_basics(self):
        self._test_allgather_basics(lambda t: t.clone())

    @skip_if_not_multigpu
    def test_allgather_basics_cuda(self):
        self._test_allgather_basics(lambda t: t.clone().cuda())

    def _test_allgather_stress(self, inputs, fn):
        store = c10d.FileStore(self.file_name, self.world_size)
        pg = c10d.ProcessGroupGloo(store, self.rank, self.world_size, self.opts(threads=8))
        work_handles = []
        outputs = [
            [
                [fn(torch.tensor([-1])) for _ in range(self.world_size)]
            ] for _ in range(len(inputs))
        ]
        expected_outputs = [
            [
                [torch.tensor([i + j]) for j in range(self.world_size)]
            ] for i in range(len(inputs))
        ]
        for i in range(len(inputs)):
            work = pg.allgather(outputs[i], [fn(inputs[i])])
            work_handles.append(work)

        for i, work_handle in enumerate(work_handles):
            work_handle.wait()
            self.assertEqual(
                expected_outputs[i],
                outputs[i],
                msg=("Mismatch in iteration %d" % i),
            )

    def test_allgather_stress(self):
        inputs = [torch.tensor([i + self.rank]) for i in range(1000)]
        self._test_allgather_stress(inputs, lambda t: t.clone())

    @skip_if_not_multigpu
    @skip_if_rocm
    def test_allgather_stress_cuda(self):
        inputs = [torch.tensor([i + self.rank]).cuda() for i in range(1000)]
        self._test_allgather_stress(inputs, lambda t: t.clone().cuda())

    def test_allgather_coalesced_checks(self):
        store = c10d.FileStore(self.file_name, self.world_size)
        pg = c10d.ProcessGroupGloo(store, self.rank, self.world_size, self.opts())
        dummy_input = [torch.zeros([1], dtype=torch.float32)]
        dummy_output_lists = [
            [torch.zeros([1], dtype=torch.float32)] for _ in range(self.world_size)
        ]

        # One of output tensors does not match input list.
        dummy_output_lists[0] = [torch.zeros([0], dtype=torch.float32)]
        with self.assertRaisesRegex(ValueError,
                                    "invalid size of output tensor at index 0"):
            c10d.all_gather_coalesced(dummy_output_lists, dummy_input, pg)

        # One of output tensors does not match input list.
        dummy_output_lists[0] = [torch.zeros([1], dtype=torch.float64)]
        with self.assertRaisesRegex(ValueError,
                                    "invalid tensor type at index 0"):
            c10d.all_gather_coalesced(dummy_output_lists, dummy_input, pg)

        # Output lists have too many elements
        dummy_output_lists = [
            [
                torch.zeros([1], dtype=torch.float32)
            ] for _ in range(self.world_size + 1)
        ]
        with self.assertRaisesRegex(ValueError,
                                    "output lists should be equal to world size"):
            c10d.all_gather_coalesced(dummy_output_lists, dummy_input, pg)

        # Output is not a list of lists.
        dummy_output_lists = [torch.zeros([0], dtype=torch.float32)]
        with self.assertRaisesRegex(RuntimeError,
                                    "Invalid function argument.*output_tensor_lists"):
            c10d.all_gather_coalesced(dummy_output_lists, dummy_input, pg)

    def test_reduce_checks(self):
        store = c10d.FileStore(self.file_name, self.world_size)
        pg = c10d.ProcessGroupGloo(store, self.rank, self.world_size, self.opts())

        t1 = torch.zeros([1], dtype=torch.float32)

        with self.assertRaisesRegex(ValueError, "invalid root rank"):
            opts = c10d.ReduceOptions()
            opts.rootRank = -1
            opts.rootTensor = 0
            pg.reduce([t1], opts)

        with self.assertRaisesRegex(ValueError, "invalid root rank"):
            opts = c10d.ReduceOptions()
            opts.rootRank = self.world_size
            opts.rootTensor = 0
            pg.reduce([t1], opts)

        with self.assertRaisesRegex(ValueError, "invalid root tensor"):
            opts = c10d.ReduceOptions()
            opts.rootRank = self.rank
            opts.rootTensor = 1
            pg.reduce([t1], opts)

        with self.assertRaisesRegex(ValueError, "requires a single-element tensor list"):
            opts = c10d.ReduceOptions()
            opts.rootRank = self.rank
            opts.rootTensor = 0
            pg.reduce([t1, t1], opts)

    def _test_reduce_basics(self, fn):
        store = c10d.FileStore(self.file_name, self.world_size)
        pg = c10d.ProcessGroupGloo(store, self.rank, self.world_size, self.opts())
        for (op, input, output) in simple_reduce_tests(self.rank, self.world_size):
            for root in range(self.world_size):
                opts = c10d.ReduceOptions()
                opts.reduceOp = op
                opts.rootRank = root
                tmp = fn(input)
                work = pg.reduce([tmp], opts)
                work.wait()
                if root == self.rank:
                    # TODO(#38095): Replace assertEqualIgnoreType. See issue #38095
                    self.assertEqualIgnoreType(output, tmp)

    def test_reduce_basics(self):
        self._test_reduce_basics(lambda t: t.clone())

    @skip_if_not_multigpu
    def test_reduce_basics_cuda(self):
        self._test_reduce_basics(lambda t: t.clone().cuda())

    def _test_reduce_stress(self, inputs):
        store = c10d.FileStore(self.file_name, self.world_size)
        pg = c10d.ProcessGroupGloo(store, self.rank, self.world_size, self.opts(threads=8))
        work_handles = []
        outputs = []
        for i in range(len(inputs)):
            for root in range(self.world_size):
                opts = c10d.ReduceOptions()
                opts.rootRank = root
                tmp = inputs[i].clone()
                outputs.append(tmp)
                work = pg.reduce([tmp], opts)
                work_handles.append(work)

        for i, work_handle in enumerate(work_handles):
            work_handle.wait()
            iter = i // self.world_size
            root = i % self.world_size
            if root == self.rank:
                # TODO(#38095): Replace assertEqualIgnoreType. See issue #38095
                self.assertEqualIgnoreType(
                    torch.tensor([
                        (iter * self.world_size) +
                        (self.world_size * (self.world_size - 1) / 2)
                    ]),
                    outputs[i],
                    msg=("Mismatch in iteration %d with root rank %d" % (iter, root)),
                )

    def test_reduce_stress(self):
        inputs = [torch.tensor([i + self.rank]) for i in range(1000)]
        self._test_reduce_stress(inputs)

    @skip_if_not_multigpu
    @skip_if_rocm
    def test_reduce_stress_cuda(self):
        inputs = [torch.tensor([i + self.rank]).cuda() for i in range(1000)]
        self._test_reduce_stress(inputs)

    def test_send_recv_all_to_all(self):
        store = c10d.FileStore(self.file_name, self.world_size)
        pg = c10d.ProcessGroupGloo(store, self.rank, self.world_size, self.opts())

        # Preallocate tensors for input/output
        inputs = [torch.tensor([self.rank]) for _ in range(self.world_size)]
        outputs = [torch.tensor([-1]) for _ in range(self.world_size)]

        # Issue sends
        send_work = []
        for i in range(self.world_size):
            if i == self.rank:
                continue
            send_work.append(pg.send([inputs[i]], i, 0))

        # Issue recvs
        recv_work = []
        for i in range(self.world_size):
            if i == self.rank:
                continue
            recv_work.append(pg.recv([outputs[i]], i, 0))

        # Wait for sends to complete
        for work in send_work:
            work.wait()
            self.assertTrue(work.is_completed())

        # Wait for recvs to complete
        for work in recv_work:
            work.wait()
            self.assertTrue(work.is_completed())

        # Test that every output other than our own contains the respective rank
        for i in range(self.world_size):
            if i == self.rank:
                continue
            self.assertEqual(torch.tensor([i]), outputs[i])

    def test_barrier_implies_wait(self):
        store = c10d.FileStore(self.file_name, self.world_size)
        pg = c10d.ProcessGroupGloo(store, self.rank, self.world_size)

        # Kick off allreduce operations
        size = (100, 100)
        num = 16
        tensors = [torch.full(size, float(i)) for i in range(num)]
        for tensor in tensors:
            # Note: leak the returned work handle
            pg.allreduce(tensor)

        # Barrier should ensure all previous work has completed
        pg.barrier().wait()

        for i, tensor in enumerate(tensors):
            self.assertEqual(torch.full(size, float(i * self.world_size)), tensor)

    def test_round_robin(self):
        num_process_groups = 2
        store = c10d.FileStore(self.file_name, self.world_size)
        pg = c10d._round_robin_process_groups([
            c10d.ProcessGroupGloo(
                c10d.PrefixStore(str(i), store),
                self.rank,
                self.world_size)
            for i in range(num_process_groups)
        ])

        # Run a few collectives so that we have called each process group
        for _ in range(num_process_groups + 1):
            tensor = torch.full([100, 100], self.rank)
            pg.broadcast(tensor, root=0).wait()
            self.assertEqual(torch.full([100, 100], 0), tensor)

    def test_round_robin_create_destroy(self):
        store = c10d.FileStore(self.file_name, self.world_size)

        def create(num, prefix):
            return c10d._round_robin_process_groups([
                c10d.ProcessGroupGloo(
                    c10d.PrefixStore("%s/%d" % (prefix, i), store),
                    self.rank,
                    self.world_size)
                for i in range(num)
            ])

        # Run create/use/destroy twice
        for i in range(2):
            num_process_groups = 2
            pg = create(num=num_process_groups, prefix=i)
            for _ in range(3):
                tensor = torch.ones([10, 10])
                pg.allreduce(tensor).wait()
                self.assertEqual(torch.full([10, 10], self.world_size), tensor)
            del pg


@requires_nccl()
class ProcessGroupNCCLTest(TestCase):
    MAIN_PROCESS_RANK = 0

    def setUp(self):
        self.rank = self.MAIN_PROCESS_RANK
        self.world_size = 1
        self.file = tempfile.NamedTemporaryFile(delete=False)
        self.num_gpus = torch.cuda.device_count()
        if self.num_gpus < 2:
            raise unittest.SkipTest("NCCL test requires 2+ GPUs")

    def tearDown(self):
        pass

    def test_empty_tensors(self):
        store = c10d.FileStore(self.file.name, self.world_size)
        pg = c10d.ProcessGroupNCCL(store, self.rank, self.world_size)

        xs = [torch.cuda.FloatTensor([])]
        pg.broadcast(xs).wait()
        self.assertEqual(0, xs[0].numel())

        pg.allreduce(xs).wait()
        self.assertEqual(0, xs[0].numel())

        pg.reduce(xs).wait()
        self.assertEqual(0, xs[0].numel())

        ys = [[torch.cuda.FloatTensor([]) for _ in range(self.world_size)]]
        pg.allgather(ys, xs).wait()
        for y in ys[0]:
            self.assertEqual(0, y.numel())

        ys = [torch.cuda.FloatTensor([])]
        xs = [[torch.cuda.FloatTensor([]) for _ in range(self.world_size)]]
        pg.reduce_scatter(ys, xs).wait()
        self.assertEqual(0, ys[0].numel())

    def test_broadcast_ops(self):
        store = c10d.FileStore(self.file.name, self.world_size)
        pg = c10d.ProcessGroupNCCL(store, self.rank, self.world_size)

        def broadcast(xs, rootRank, rootTensor):
            opts = c10d.BroadcastOptions()
            opts.rootRank = rootRank
            opts.rootTensor = rootTensor
            work = pg.broadcast(xs, opts)
            work.wait()

        # for every root tensor
        for rt in range(self.num_gpus):
            tensors = []
            for i in range(self.num_gpus):
                tensors.append(torch.tensor([i]).cuda(i))

            broadcast(tensors, self.rank, rt)

            for i in range(self.num_gpus):
                self.assertEqual(tensors[i], tensors[rt])

    def test_allreduce_ops(self):
        store = c10d.FileStore(self.file.name, self.world_size)
        pg = c10d.ProcessGroupNCCL(store, self.rank, self.world_size)

        def allreduce(tensors, op):
            opts = c10d.AllreduceOptions()
            opts.reduceOp = op
            work = pg.allreduce(tensors, opts)
            work.wait()

        # Sum
        tensors = []
        for i in range(self.num_gpus):
            tensors.append(torch.tensor([i + 1]).cuda(i))

        allreduce(tensors, c10d.ReduceOp.SUM)

        for i in range(self.num_gpus):
            # TODO(#38095): Replace assertEqualIgnoreType. See issue #38095
            self.assertEqualIgnoreType(
                torch.tensor([float(self.num_gpus * (self.num_gpus + 1) / 2)]),
                tensors[i])

        # Product
        tensors = []
        for i in range(self.num_gpus):
            tensors.append(torch.tensor([i + 1]).cuda(i))

        allreduce(tensors, c10d.ReduceOp.PRODUCT)

        for i in range(self.num_gpus):
            # TODO(#38095): Replace assertEqualIgnoreType. See issue #38095
            self.assertEqualIgnoreType(
                torch.tensor([float(math.factorial(self.num_gpus))]),
                tensors[i])

        # Min
        tensors = []
        for i in range(self.num_gpus):
            tensors.append(torch.tensor([i + 1]).cuda(i))

        allreduce(tensors, c10d.ReduceOp.MIN)

        for i in range(self.num_gpus):
            # TODO(#38095): Replace assertEqualIgnoreType. See issue #38095
            self.assertEqualIgnoreType(torch.tensor([1.0]), tensors[i])

        # Max
        tensors = []
        for i in range(self.num_gpus):
            tensors.append(torch.tensor([i + 1]).cuda(i))

        allreduce(tensors, c10d.ReduceOp.MAX)

        for i in range(self.num_gpus):
            self.assertEqual(torch.tensor([self.num_gpus]), tensors[i])

    def test_reduce_ops(self):
        store = c10d.FileStore(self.file.name, self.world_size)
        pg = c10d.ProcessGroupNCCL(store, self.rank, self.world_size)

        def reduce(xs, rootRank, rootTensor):
            opts = c10d.ReduceOptions()
            opts.rootRank = rootRank
            opts.rootTensor = rootTensor
            work = pg.reduce(xs, opts)
            work.wait()

        # for every root tensor
        for rt in range(self.num_gpus):
            tensors = []
            for i in range(self.num_gpus):
                tensors.append(torch.tensor([i + 1]).cuda(i))

            reduce(tensors, self.rank, rt)

            # TODO(#38095): Replace assertEqualIgnoreType. See issue #38095
            self.assertEqualIgnoreType(
                torch.tensor([float(self.num_gpus * (self.num_gpus + 1) / 2)]),
                tensors[rt])

    def test_allgather_ops(self):
        store = c10d.FileStore(self.file.name, self.world_size)
        pg = c10d.ProcessGroupNCCL(store, self.rank, self.world_size)

        def allgather(output_ts, input_ts):
            work = pg.allgather(output_ts, input_ts)
            work.wait()

        tensors = []
        output_ts = [[] for _ in range(self.num_gpus)]

        for idx, ls in enumerate(output_ts):
            for _ in range(self.world_size * self.num_gpus):
                ls.append(torch.tensor([0]).cuda(idx))

        for i in range(self.num_gpus):
            tensors.append(torch.tensor([i]).cuda(i))

        allgather(output_ts, tensors)

        # Verification
        for device_ts in output_ts:
            for s_idx, t in enumerate(device_ts):
                self.assertEqual(torch.tensor([s_idx]), t)

    def test_reduce_scatter_ops(self):
        store = c10d.FileStore(self.file.name, self.world_size)
        pg = c10d.ProcessGroupNCCL(store, self.rank, self.world_size)

        def reduce_scatter(outputs, input_lists, op):
            opts = c10d.ReduceScatterOptions()
            opts.reduceOp = op
            work = pg.reduce_scatter(outputs, input_lists, opts)
            work.wait()

        virtual_rank = self.rank * self.world_size
        virtual_world_size = self.num_gpus * self.world_size

        output = [
            torch.tensor([0]).cuda(i)
            for i in range(self.num_gpus)
        ]

        #           0                   1                   2
        #   0   [0..11]             [1..12]
        #   1   [3..14]
        #   2
        #   3

        # Sum
        tensor_lists = [
            [
                torch.tensor([self.rank * self.num_gpus + i + j]).cuda(i)
                for j in range(virtual_world_size)
            ]
            for i in range(self.num_gpus)
        ]

        reduce_scatter(output, tensor_lists, c10d.ReduceOp.SUM)

        for i in range(self.num_gpus):
            expected = torch.tensor([
                float(self.num_gpus * (self.num_gpus - 1) / 2) +
                (virtual_rank + i) * virtual_world_size
            ])
            # TODO(#38095): Replace assertEqualIgnoreType. See issue #38095
            self.assertEqualIgnoreType(expected, output[i])

        # Min
        reduce_scatter(output, tensor_lists, c10d.ReduceOp.MIN)

        for i in range(self.num_gpus):
            expected = torch.tensor([self.rank * self.world_size + i])
            self.assertEqual(expected, output[i])

        # Max
        reduce_scatter(output, tensor_lists, c10d.ReduceOp.MAX)

        for i in range(self.num_gpus):
            expected = torch.tensor(
                [self.rank * self.world_size + i + virtual_world_size - 1]
            )
            self.assertEqual(expected, output[i])

        # Product
        tensor_lists = [
            [
                torch.tensor([
                    (self.rank * self.num_gpus + i + j) % virtual_world_size + 1
                ]).cuda(i)
                for j in range(virtual_world_size)
            ]
            for i in range(self.num_gpus)
        ]

        reduce_scatter(output, tensor_lists, c10d.ReduceOp.PRODUCT)

        for i in range(self.num_gpus):
            expected = torch.tensor([float(math.factorial(virtual_world_size))])
            # TODO(#38095): Replace assertEqualIgnoreType. See issue #38095
            self.assertEqualIgnoreType(expected, output[i])

    def test_barrier(self):
        store = c10d.FileStore(self.file.name, self.world_size)
        pg = c10d.ProcessGroupNCCL(store, self.rank, self.world_size)

        def allreduce(tensors):
            opts = c10d.AllreduceOptions()
            work = pg.allreduce(tensors, opts)
            return work

        # Making the collective to operate on
        # 1, 2, 3, 4, .... self.num_gpus GPUs
        tensors_list = [[] for _ in range(2, self.num_gpus + 1)]
        for i in range(2, self.num_gpus + 1):
            for j in range(i):
                tensors_list[i - 2].append(torch.tensor([j + 1]).cuda(j))

        works = []
        for tensors in tensors_list:
            work = allreduce(tensors)
            works.append(work)

        # Barrier will ensure that all previous work is completed
        pg.barrier().wait()

        for i in range(2, self.num_gpus + 1):
            for j in range(i):
                # TODO(#38095): Replace assertEqualIgnoreType. See issue #38095
                self.assertEqualIgnoreType(
                    torch.tensor([float(i * (i + 1) / 2)]),
                    tensors_list[i - 2][j])


class Net(nn.Module):
    def __init__(self):
        super(Net, self).__init__()
        self.fc1 = nn.Linear(2, 10, bias=False)
        self.fc2 = nn.Linear(10, 50, bias=False)
        self.fc3 = nn.Linear(50, 4, bias=False)
        self.relu = nn.ReLU()

    def forward(self, x):
        x = self.relu(self.fc1(x))
        x = self.relu(self.fc2(x))
        x = self.fc3(x)
        return F.softmax(x, dim=1)


class DoubleGpuNet(nn.Module):
    def __init__(self, gpus):
        super(DoubleGpuNet, self).__init__()
        self.fc1 = nn.Linear(2, 10, bias=False).to(gpus[0])
        self.fc2 = nn.Linear(10, 50, bias=False).to(gpus[1])
        self.fc3 = nn.Linear(50, 4, bias=False).to(gpus[1])
        self.relu = nn.ReLU()
        self.no_grad_param = nn.Parameter(torch.tensor([2, 2]).long(),
                                          requires_grad=False).to(gpus[0])

    def forward(self, x):
        dev0 = self.fc1.weight.device
        dev1 = self.fc2.weight.device
        x = self.relu(self.fc1(x.to(dev0)))
        x = self.relu(self.fc2(x.to(dev1)))
        x = self.fc3(x)
        return F.softmax(x, dim=1).to(dev0)


class QuadraGpuNet(nn.Module):
    def __init__(self, gpus):
        super(QuadraGpuNet, self).__init__()
        self.fc1 = nn.Linear(2, 10, bias=False).to(gpus[0])
        self.fc2 = nn.Linear(10, 50, bias=False).to(gpus[1])
        self.fc3 = nn.Linear(50, 4, bias=False).to(gpus[2])
        self.fc4 = nn.Linear(4, 4, bias=False).to(gpus[3])
        self.relu = nn.ReLU()
        self.no_grad_param = nn.Parameter(torch.tensor([2, 2]).long(),
                                          requires_grad=False).to(gpus[0])

    def forward(self, x):
        dev0 = self.fc1.weight.device
        dev1 = self.fc2.weight.device
        dev2 = self.fc3.weight.device
        dev3 = self.fc4.weight.device
        x = self.relu(self.fc1(x.to(dev0)))
        x = self.relu(self.fc2(x.to(dev1)))
        x = self.relu(self.fc3(x.to(dev2)))
        x = self.fc4(x.to(dev3))
        return F.softmax(x, dim=1).to(dev0)


class ConvNet(nn.Module):
    def __init__(self, gpus, layouts, dtypes):
        super(ConvNet, self).__init__()
        self.dtypes = dtypes
        if isinstance(gpus, list):
            self.layer_gpus = gpus
        else:
            gpus = [gpus] * 4
        self.conv0 = torch.nn.Conv2d(8, 16, (2, 2)).to(device=gpus[0], memory_format=layouts[0], dtype=dtypes[0])
        self.conv1 = torch.nn.Conv2d(16, 32, (2, 2)).to(device=gpus[1], memory_format=layouts[1], dtype=dtypes[1])
        self.conv2 = torch.nn.Conv2d(32, 16, (2, 2)).to(device=gpus[2], memory_format=layouts[2], dtype=dtypes[2])
        self.conv3 = torch.nn.Conv2d(16, 8, (2, 2)).to(device=gpus[3], memory_format=layouts[3], dtype=dtypes[3])

    def forward(self, x):
        x = x.to(self.dtypes[0])
        # Could say
        # x = self.conv0(x).to(device=self.conv1.weight.device, dtype=self.dtypes[1])
        # etc.  But I don't want to appeal to the weights' devices directly, because part of this test's purpose
        # is to verify weights are where expected if the model gets replicated.
        gpus = self.layer_gpus if hasattr(self, "layer_gpus") else [x.device] * 4
        x = self.conv0(x).to(device=gpus[1], dtype=self.dtypes[1])
        x = self.conv1(x).to(device=gpus[2], dtype=self.dtypes[2])
        x = self.conv2(x).to(device=gpus[3], dtype=self.dtypes[3])
        return self.conv3(x)


@unittest.skipIf(TEST_WITH_TSAN, "TSAN is not fork-safe since we're forking in a multi-threaded environment")
class DistributedDataParallelTest(MultiProcessTestCase):
    def setUp(self):
        super(DistributedDataParallelTest, self).setUp()
        self._fork_processes()

    def tearDown(self):
        # DistributedDataParallel test doesn't seem to call FileStore destructor
        # TODO: investigate this test and the test is known to have issues
        # Use this hack to remove files for that test
        try:
            os.remove(self.file_name)
        except OSError:
            pass

    @property
    def world_size(self):
        return 2

    def _prepare_single_device_module(self, process_group, devices, device_ids, global_batch_size):
        model = Net()
        ddp_model = DistributedDataParallel(
            copy.deepcopy(model).to(devices[0]),
            device_ids=device_ids,
            process_group=process_group,
            bucket_cap_mb=0.001)

        model.to(devices[0])

        input = torch.randn(global_batch_size, 2).to(devices[0])
        target = torch.randn(global_batch_size, 4).to(devices[0])

        return model, ddp_model, input, target

    def _prepare_multi_device_module(self, process_group, devices, device_ids, global_batch_size):
        self.assertTrue(
            len(devices) == 2 or len(devices) == 4,
            "unexpected devices for ddp tests {}".format(devices))
        if len(devices) == 2:
            model = DoubleGpuNet(devices)
        elif len(devices) == 4:
            model = QuadraGpuNet(devices)

        ddp_model = DistributedDataParallel(
            copy.deepcopy(model),
            device_ids=device_ids,
            process_group=process_group,
            bucket_cap_mb=0.001)

        input = torch.randn(global_batch_size, 2).cuda(devices[0])
        target = torch.randn(global_batch_size, 4)

        return model, ddp_model, input, target

    def _test_ddp_with_process_group(self, process_group, devices, device_ids, multi_device=False):
        """
        Note: we pass down `device_ids` all the way to DistributedDataParallel
        as part of the test. Below you find tests that either use a list of
        integers, a list of `torch.Device` instances, or an empty list.
        The `devices` argument is used to control placement of the model and
        must always be specified as list of `torch.Device` instances.
        """
        local_batch_size = len(devices)
        global_batch_size = self.world_size * local_batch_size

        if multi_device:
            model, ddp_model, input, target = \
                self._prepare_multi_device_module(
                    process_group, devices, device_ids, global_batch_size)
        else:
            model, ddp_model, input, target = \
                self._prepare_single_device_module(
                    process_group, devices, device_ids, global_batch_size)

        def step_model(model, input, target):
            model.train()
            output = model(input)
            loss = F.mse_loss(output, target.to(output.device))
            loss.backward()

        def update_parameters(model):
            for param in model.parameters():
                with torch.no_grad():
                    param -= param.grad
                param.grad = None

        # check two model parameters over 2 iterations
        for iteration in range(2):
            # single cpu/gpu training
            step_model(model, input, target)

            # DDP training, DDP scatters subsets of input_cpu to nodes/GPUs
            step_model(ddp_model,
                       input[self.rank * local_batch_size: (self.rank + 1) * local_batch_size],
                       target[self.rank * local_batch_size: (self.rank + 1) * local_batch_size])

            # Update weights and run a second iteration to shake out errors
            update_parameters(model)
            update_parameters(ddp_model)
            self.assertEqual(len(list(model.parameters())), len(list(ddp_model.parameters())))
            for i, j in zip(model.parameters(), ddp_model.parameters()):
                self.assertEqual(i, j)

            # Shuffle the input so that DDP input is different
            torch.manual_seed(1337 + iteration)
            input = input[torch.randperm(global_batch_size)]

    def _test_gloo_backend(self, devices, device_ids, multi_device=False):
        store = c10d.FileStore(self.file_name, self.world_size)
        options = c10d.ProcessGroupGloo.Options()
        options.devices = [c10d.ProcessGroupGloo.create_device(interface=LOOPBACK)]
        process_group = c10d.ProcessGroupGloo(store, self.rank, self.world_size, options)
        self._test_ddp_with_process_group(process_group, devices, device_ids, multi_device)

    @requires_gloo()
    def test_gloo_backend_cpu_module(self):
        self._test_gloo_backend([torch.device('cpu')], [])

    @requires_gloo()
    @skip_if_not_multigpu
    def test_gloo_backend_1gpu_module_device_ids_integer_list(self):
        int_devices = gpus_for_rank(self.world_size)[self.rank][:1]
        devices = list([torch.device('cuda:' + str(i)) for i in int_devices])
        self._test_gloo_backend(devices, int_devices)

    @requires_gloo()
    @skip_if_not_multigpu
    def test_gloo_backend_1gpu_module_device_ids_torch_device_list(self):
        int_devices = gpus_for_rank(self.world_size)[self.rank][:1]
        devices = list([torch.device('cuda:' + str(i)) for i in int_devices])
        self._test_gloo_backend(devices, devices)

    @requires_gloo()
    @skip_if_lt_x_gpu(4)
    def test_gloo_backend_2gpu_module(self):
        int_devices = gpus_for_rank(self.world_size)[self.rank][:2]
        devices = list([torch.device('cuda:' + str(i)) for i in int_devices])
        self._test_gloo_backend(devices, [], multi_device=True)

    @requires_gloo()
    @skip_if_lt_x_gpu(8)
    def test_gloo_backend_4gpu_module(self):
        int_devices = gpus_for_rank(self.world_size)[self.rank][:4]
        devices = list([torch.device('cuda:' + str(i)) for i in int_devices])
        self._test_gloo_backend(devices, [], multi_device=True)

    def _test_nccl_backend(self, devices, device_ids, multi_device=False):
        store = c10d.FileStore(self.file_name, self.world_size)
        process_group = c10d.ProcessGroupNCCL(store, self.rank, self.world_size)
        self._test_ddp_with_process_group(process_group, devices, device_ids, multi_device)

    @requires_nccl()
    @skip_if_not_multigpu
    def test_nccl_backend_1gpu_module_device_ids_integer_list(self):
        int_devices = gpus_for_rank(self.world_size)[self.rank][:1]
        devices = list([torch.device('cuda:' + str(i)) for i in int_devices])
        self._test_nccl_backend(devices, int_devices)

    @requires_nccl()
    @skip_if_not_multigpu
    def test_nccl_backend_1gpu_module_device_ids_torch_device_list(self):
        int_devices = gpus_for_rank(self.world_size)[self.rank][:1]
        devices = list([torch.device('cuda:' + str(i)) for i in int_devices])
        self._test_nccl_backend(devices, devices)

    @requires_nccl()
    @skip_if_lt_x_gpu(4)
    def test_nccl_backend_2gpu_module(self):
        int_devices = gpus_for_rank(self.world_size)[self.rank][:2]
        devices = list([torch.device('cuda:' + str(i)) for i in int_devices])
        self._test_nccl_backend(devices, [], multi_device=True)

    @requires_nccl()
    @skip_if_lt_x_gpu(8)
    def test_nccl_backend_4gpu_module(self):
        int_devices = gpus_for_rank(self.world_size)[self.rank][:4]
        devices = list([torch.device('cuda:' + str(i)) for i in int_devices])
        self._test_nccl_backend(devices, [], multi_device=True)

    @requires_nccl()
    @skip_if_lt_x_gpu(4)
    def test_ddp_multi_device_module_config(self):
        gpus = gpus_for_rank(self.world_size)[self.rank]

        self.assertTrue(len(gpus) >= 2, "expecting at least 2 gpus per process")

        store = c10d.FileStore(self.file_name, self.world_size)
        process_group = c10d.ProcessGroupNCCL(store, self.rank, self.world_size)

        gpus = gpus[:2]
        model = DoubleGpuNet(gpus)

        with self.assertRaisesRegex(AssertionError, "output_device .* single-device CUDA"):
            ddp_model = DistributedDataParallel(
                model, output_device=gpus[1], process_group=process_group)

        with self.assertRaisesRegex(AssertionError, "device_ids .* single-device CUDA"):
            ddp_model = DistributedDataParallel(
                model, device_ids=gpus, process_group=process_group)

        with self.assertRaisesRegex(AssertionError, "only works with CUDA devices"):
            model.fc1 = model.fc1.cpu()
            ddp_model = DistributedDataParallel(model, process_group=process_group)

        model = model.cpu()
        with self.assertRaisesRegex(AssertionError, "device_ids .* single-device CUDA"):
            ddp_model = DistributedDataParallel(
                model, device_ids=gpus, process_group=process_group)

    @requires_nccl()
    @skip_if_not_multigpu
    def test_fp16(self):
        store = c10d.FileStore(self.file_name, self.world_size)
        process_group = c10d.ProcessGroupNCCL(store, self.rank, self.world_size)

        gpus = gpus_for_rank(self.world_size)[self.rank]
        model = nn.Linear(1, 1, bias=False).cuda(gpus[0]).half()
        nn.init.constant_(model.weight, 1)
        ddp_model = DistributedDataParallel(
            model,
            device_ids=[gpus[0]],
            process_group=process_group,
            bucket_cap_mb=0.001,
        )

        # Input 2**15, so that the gradients will overflow with a
        # world_size of 2, unless we normalize the gradient by the
        # world_size before the reduction
        input = torch.tensor([[2**15]]).cuda(gpus[0]).half()

        # Step model
        ddp_model.train()
        output = ddp_model(input)
        loss = output.sum()
        loss.backward()

        self.assertFalse(
            any(torch.isinf(p.grad).any() for p in ddp_model.parameters())
        )

    @requires_nccl()
    @skip_if_not_multigpu
    def test_arbitrary_forward_return_value(self):
        """
        Note: this test can be sped up by only running it on a CPU module
        once DistributedDataParallel supports them.
        """
        store = c10d.FileStore(self.file_name, self.world_size)
        process_group = c10d.ProcessGroupNCCL(store, self.rank, self.world_size)

        class ForwardReturnValueModule(nn.Module):
            def __init__(self):
                super(ForwardReturnValueModule, self).__init__()
                self.fc1 = nn.Linear(2, 10, bias=False)
                self.fc2 = nn.Linear(10, 4, bias=False)
                self.fc3 = nn.Linear(4, 4, bias=False)
                self.relu = nn.ReLU()

            def forward(self, x, fn):
                x = self.relu(self.fc1(x))
                x = self.relu(self.fc2(x))
                # The first softmax does NOT include fc3 in its autograd graph
                # whereas the second softmax DOES. If we pass only the first
                # tensor we see in the output to the reducer, it marks the
                # gradient for fc3 as ready (because it doesn't show up). If
                # downstream uses of this return value choose to differentiate
                # against the second output tensor, it would still receive a
                # gradient and a callback for this tensor, resulting in a crash.
                return fn(
                    F.softmax(x, dim=1),
                    F.softmax(self.fc3(x), dim=1),
                )

        device_id = gpus_for_rank(self.world_size)[self.rank][0]
        model = DistributedDataParallel(
            ForwardReturnValueModule().float().to(device_id),
            device_ids=[device_id],
            process_group=process_group,
        )

        batch_size = 4
        criterion = nn.CrossEntropyLoss()
        input = torch.rand([batch_size, 2], dtype=torch.float)
        target = torch.LongTensor([random.randrange(4) for _ in range(batch_size)]).to(device_id)

        # Always run "backward" to ensure the reducer is called by autograd.
        # If we don't correctly capture the output tensors from the return value,
        # the reducer won't see a hook for the unused parameter, and throw an error.
        # The correct capture is what we're testing in this function.
        def test(box, unbox):
            output = model(input, fn=box)
            loss = criterion(unbox(output), target)
            loss.backward()

        # Test with identity return value
        test(
            box=lambda x, y: (x, y),
            unbox=lambda obj: obj[1],
        )

        # Test with list return value
        test(
            box=lambda x, y: ["foo", x, "bar", y],
            unbox=lambda obj: obj[3],
        )

        # Test with tuple return value
        test(
            box=lambda x, y: ("foo", x, "bar", y),
            unbox=lambda obj: obj[3],
        )

        # Test with dict return value
        test(
            box=lambda x, y: {"foo": "bar", "a": x, "b": y},
            unbox=lambda obj: obj["b"],
        )

        # Test with list with dict return value
        test(
            box=lambda x, y: ["foo", "bar", {"a": x, "b": y}],
            unbox=lambda obj: obj[2]["b"],
        )

        # Test with dict with list return value
        test(
            box=lambda x, y: {"foo": "bar", "list": [0, x, 1, y]},
            unbox=lambda obj: obj["list"][3],
        )

    @requires_nccl()
    @skip_if_not_multigpu
    def test_find_unused_parameters_kwarg(self):
        """
        Note: this test can be sped up by only running it on a CPU module
        once DistributedDataParallel supports them.
        """
        store = c10d.FileStore(self.file_name, self.world_size)
        process_group = c10d.ProcessGroupNCCL(store, self.rank, self.world_size)

        class FindUnusedParametersModule(nn.Module):
            def __init__(self):
                super(FindUnusedParametersModule, self).__init__()
                self.fc1 = nn.Linear(2, 10, bias=False)
                self.fc2 = nn.Linear(10, 4, bias=False)
                self.fc3 = nn.Linear(4, 4, bias=False)
                self.relu = nn.ReLU()

            def forward(self, x):
                x = self.relu(self.fc1(x))
                x = self.relu(self.fc2(x))
                # Return the fc3 module so that the caller can invoke it
                # outside of the forward function. While this is bad practice,
                # we can use it to trigger a reducer error.
                return (F.softmax(x, dim=1), self.fc3)

        device_id = gpus_for_rank(self.world_size)[self.rank][0]
        batch_size = 4
        criterion = nn.CrossEntropyLoss()
        input = torch.rand([batch_size, 2], dtype=torch.float)
        target = torch.LongTensor([random.randrange(4) for _ in range(batch_size)]).to(device_id)

        def test_find_unused_parameters(find_unused_parameters, test_default=False):
            if test_default:
                model = DistributedDataParallel(
                    FindUnusedParametersModule().float().to(device_id),
                    device_ids=[device_id],
                    process_group=process_group,
                )
            else:
                model = DistributedDataParallel(
                    FindUnusedParametersModule().float().to(device_id),
                    device_ids=[device_id],
                    process_group=process_group,
                    find_unused_parameters=find_unused_parameters,
                )

            output, fc3 = model(input)
            output = fc3(output)
            loss = criterion(output, target)
            loss.backward()

        # First test that finding unused params under these conditions is to
        # trigger an error when `backward` is called (because fc3 is an unused
        # parameter and will therefore be marked ready twice).
        try:
            test_find_unused_parameters(True)
        except Exception as ex:
            self.assertTrue(
                str(ex).startswith("Expected to mark a variable ready only once."))
        else:
            self.fail("Expected exception")

        # Then test that the default behavior can be overridden by setting
        # `find_unused_parameters=False`.
        try:
            test_find_unused_parameters(False)
        except Exception as ex:
            self.fail("Unexpected exception: %s" % ex)

        # Test find_unused_parameters defaults to False
        try:
            test_find_unused_parameters(True, test_default=True)
        except Exception as ex:
            self.fail("Unexpected exception: %s" % ex)

    @requires_gloo()
    @skip_if_lt_x_gpu(2)
    def test_global_local_unused_params_grad(self):
        """
        By simulating a multi-task training, this test is to make sure:
        1) DDP does not touch the grad of globally unused parameters.
        2) DDP does update the grad of locally unused parameters.
        """
        class GlobalLocalUnusedParamModule(nn.Module):
            class Task(nn.Module):
                def __init__(self):
                    super(GlobalLocalUnusedParamModule.Task, self).__init__()
                    self.p = nn.Parameter(torch.ones(2, 2))

                def forward(self, x):
                    return self.p + x

            def __init__(self):
                super(GlobalLocalUnusedParamModule, self).__init__()
                self.t0 = self.Task()
                self.t1 = self.Task()
                self.task_unused = self.Task()

            def task_parameters(self):
                return (self.t0.p, self.t1.p, self.task_unused.p)

            def forward(self, x, rank):
                return self.t0(x) if rank == 0 else self.t1(x)

        def run_and_verify_grad(model):
            # Run forward
            output = model(8, self.rank)

            # The grads of all parameters should be None at this point.
            t0_p, t1_p, task_unused_p = model.module.task_parameters()
            self.assertIsNone(t0_p.grad)
            self.assertIsNone(t1_p.grad)
            self.assertIsNone(task_unused_p.grad)

            # Run backward
            output.mean().backward()

            # Now locally unused parameter should have grad updated on all ranks.
            # However the globally unused parameter should still have None grad.
            self.assertIsNotNone(t0_p.grad)
            self.assertIsNotNone(t1_p.grad)
            self.assertIsNone(task_unused_p.grad)

        store = c10d.FileStore(self.file_name, self.world_size)
        process_group = c10d.ProcessGroupGloo(store, self.rank, self.world_size)

        # Test on CPU
        cpu_model = DistributedDataParallel(
            GlobalLocalUnusedParamModule().cpu(),
            process_group=process_group,
            find_unused_parameters=True,
        )
        run_and_verify_grad(cpu_model)

        # Test on GPU
        device_id = gpus_for_rank(self.world_size)[self.rank][0]
        gpu_model = DistributedDataParallel(
            GlobalLocalUnusedParamModule().to(device_id),
            device_ids=[device_id],
            process_group=process_group,
            find_unused_parameters=True,
        )
        run_and_verify_grad(gpu_model)

    @requires_nccl()
    @skip_if_not_multigpu
    def test_multiple_outputs_multiple_backward(self):
        """
        Note: this test can be sped up by only running it on a CPU module
        once DistributedDataParallel supports them.
        """
        store = c10d.FileStore(self.file_name, self.world_size)
        process_group = c10d.ProcessGroupNCCL(store, self.rank, self.world_size)

        class MultipleOutputModule(nn.Module):
            def __init__(self):
                super(MultipleOutputModule, self).__init__()

                def define_module():
                    return nn.Sequential(
                        nn.Linear(2, 10, bias=False),
                        nn.ReLU(),
                        nn.Linear(10, 4, bias=False),
                        nn.ReLU(),
                    )

                self.module0 = define_module()
                self.module1 = define_module()

            def forward(self, x):
                return (
                    F.softmax(self.module0(x), dim=1),
                    F.softmax(self.module1(x), dim=1),
                )

        device_id = gpus_for_rank(self.world_size)[self.rank][0]
        model = DistributedDataParallel(
            MultipleOutputModule().float().to(device_id),
            device_ids=[device_id],
            process_group=process_group,
        )

        batch_size = 4
        criterion = nn.CrossEntropyLoss()
        input = torch.rand([batch_size, 2], dtype=torch.float)
        target = torch.LongTensor([random.randrange(4) for _ in range(batch_size)]).to(device_id)

        # Compute loss and gradients for both outputs
        output1, output2 = model(input)
        loss1 = criterion(output1, target)
        loss1.backward()
        loss2 = criterion(output2, target)
        loss2.backward()

    @requires_nccl()
    @skip_if_not_multigpu
    def test_no_grad(self):
        """
        Note: this test can be sped up by only running it on a CPU module
        once DistributedDataParallel supports them.
        """
        store = c10d.FileStore(self.file_name, self.world_size)
        process_group = c10d.ProcessGroupNCCL(store, self.rank, self.world_size)

        class NoGradModule(nn.Module):
            def __init__(self):
                super(NoGradModule, self).__init__()
                self.fc1 = nn.Linear(2, 10, bias=False)
                self.fc2 = nn.Linear(10, 4, bias=False)
                self.relu = nn.ReLU()

            def forward(self, x):
                x = self.relu(self.fc1(x))
                x = self.relu(self.fc2(x))
                return F.softmax(x, dim=1)

        device_id = gpus_for_rank(self.world_size)[self.rank][0]
        model = DistributedDataParallel(
            NoGradModule().float().to(device_id),
            device_ids=[device_id],
            process_group=process_group,
        )

        batch_size = 4
        input = torch.rand([batch_size, 2], dtype=torch.float)

        def check_no_grads():
            for p in model.parameters():
                self.assertTrue(p.requires_grad)
                self.assertIsNone(p.grad)

        # After initialization, no parameter has their gradient set.
        check_no_grads()

        # Run `forward` function with torch.no_grad()
        with torch.no_grad():
            output = model(input)
            self.assertTrue(isinstance(output, torch.Tensor))

        # No parameter should have their gradient set.
        check_no_grads()

    @requires_nccl()
    @skip_if_not_multigpu
    def test_accumulate_gradients_no_sync(self):
        # This is the recommended way to implement accumulate grads
        int_devices = gpus_for_rank(self.world_size)[self.rank][:1]
        devices = list([torch.device('cuda:' + str(i)) for i in int_devices])
        store = c10d.FileStore(self.file_name, self.world_size)
        process_group = c10d.ProcessGroupNCCL(store, self.rank, self.world_size)
        global_batch_size = self.world_size
        local_batch_size = len(devices)

        model, ddp_model, input, target = \
            self._prepare_single_device_module(
                process_group, devices, devices, global_batch_size)

        def step_model(model, input, target):
            model.train()
            output = model(input)
            loss = F.mse_loss(output, target.to(output.device))
            loss.backward()

        # ensure accumulate grads works with no_grad
        with torch.no_grad():
            with ddp_model.no_sync():
                ddp_model.train()
                ddp_model(input)

        # check two model parameters over 2 iterations
        for iteration in range(2):
            # single cpu/gpu training
            step_model(model, input, target)

            ddp_input = input[self.rank * local_batch_size: (self.rank + 1) * local_batch_size]
            ddp_target = target[self.rank * local_batch_size: (self.rank + 1) * local_batch_size]

            if iteration % 2 == 0:
                # accumulate grads locally when iteration == 0
                with ddp_model.no_sync():
                    step_model(ddp_model, ddp_input, ddp_target)
            else:
                # sync grads when iteration == 1
                step_model(ddp_model, ddp_input, ddp_target)

            for i, j in zip(model.parameters(), ddp_model.parameters()):
                if iteration % 2 == 0:
                    self.assertNotEqual(i.grad, j.grad)
                else:
                    self.assertEqual(i.grad, j.grad)

            # Shuffle the input so that DDP input is different
            torch.manual_seed(1337 + iteration)
            input = input[torch.randperm(global_batch_size)]

    @requires_nccl()
    @skip_if_not_multigpu
    def test_accumulate_gradients_module(self):
        # This is NOT the recommended way to implement accumulating grads, but
        # we would like to make sure DDP does not mess up with the underlying
        # module.
        int_devices = gpus_for_rank(self.world_size)[self.rank][:1]
        devices = list([torch.device('cuda:' + str(i)) for i in int_devices])
        store = c10d.FileStore(self.file_name, self.world_size)
        process_group = c10d.ProcessGroupNCCL(store, self.rank, self.world_size)
        global_batch_size = self.world_size

        model, ddp_model, input, target = \
            self._prepare_single_device_module(
                process_group, devices, devices, global_batch_size)

        def step_model(model, input, target):
            model.train()
            output = model(input)
            loss = F.mse_loss(output, target.to(output.device))
            loss.backward()

        # ensure accumulate grads works with no_grad
        with torch.no_grad():
            ddp_model.train()
            ddp_model.module(input)

        # Check two model parameters over 4 iterations.
        # Use 4 iterations because we alternate between reducing and
        # not reducing and want to make sure we switch both ways.
        for iteration in range(4):
            step_model(model, input, target)

            if iteration % 2 == 0:
                # Skip gradients sync without calling prepare_for_backward
                step_model(
                    ddp_model.module,
                    input[self.rank:(self.rank + 1)],
                    target[self.rank:(self.rank + 1)])
                for i, j in zip(model.parameters(), ddp_model.parameters()):
                    self.assertNotEqual(i.grad, j.grad)
            else:
                step_model(
                    ddp_model,
                    input[self.rank:(self.rank + 1)],
                    target[self.rank:(self.rank + 1)])
                for i, j in zip(model.parameters(), ddp_model.parameters()):
                    # TODO(#38095): Replace assertEqualIgnoreType. See issue #38095
                    self.assertEqualIgnoreType(i.grad, j.grad)

            # Shuffle the input so that DDP input is different
            torch.manual_seed(1337 + iteration)
            input = input[torch.randperm(global_batch_size)]

    @requires_gloo()
    def test_ignored_output(self):
        """
        Test that the output of a model can be ignored and that there is no
        implicit requirement that `backward` gets called.
        """
        store = c10d.FileStore(self.file_name, self.world_size)
        process_group = c10d.ProcessGroupGloo(store, self.rank, self.world_size)

        class IgnoredOutput(nn.Module):
            def __init__(self):
                super(IgnoredOutput, self).__init__()
                self.fc1 = nn.Linear(2, 10, bias=False)
                self.fc2 = nn.Linear(10, 4, bias=False)
                self.relu = nn.ReLU()

            def forward(self, x):
                x = self.relu(self.fc1(x))
                x = self.relu(self.fc2(x))
                return F.softmax(x, dim=1)

        model = DistributedDataParallel(
            IgnoredOutput().float(),
            process_group=process_group,
        )

        batch_size = 4
        criterion = nn.CrossEntropyLoss()
        input = torch.rand([batch_size, 2], dtype=torch.float)
        target = torch.LongTensor([random.randrange(4) for _ in range(batch_size)])

        # Run a few iterations where we ignore the output.
        for _ in range(4):
            output = model(input)
            del output

        # Run a few iterations where we use the output.
        for _ in range(4):
            output = model(input)
            loss = criterion(output, target)
            loss.backward()

    @requires_gloo()
    def test_ignored_output_with_unused_parameters(self):
        """
        Test that the output of a model can be ignored and that there is no
        implicit requirement that `backward` gets called, if not all model
        parameters participated in computing the model output.
        """
        store = c10d.FileStore(self.file_name, self.world_size)
        process_group = c10d.ProcessGroupGloo(store, self.rank, self.world_size)

        class IgnoredOutputWithUnusedParameters(nn.Module):
            def __init__(self):
                super(IgnoredOutputWithUnusedParameters, self).__init__()
                self.fc1 = nn.Linear(2, 10, bias=False)
                self.fc2 = nn.Linear(10, 4, bias=False)
                self.fc3 = nn.Linear(4, 4, bias=False)
                self.relu = nn.ReLU()

            def forward(self, x):
                x = self.relu(self.fc1(x))
                x = self.relu(self.fc2(x))
                return F.softmax(x, dim=1)

        model = DistributedDataParallel(
            IgnoredOutputWithUnusedParameters().float(),
            process_group=process_group,
            find_unused_parameters=True,
        )

        batch_size = 4
        criterion = nn.CrossEntropyLoss()
        input = torch.rand([batch_size, 2], dtype=torch.float)
        target = torch.LongTensor([random.randrange(4) for _ in range(batch_size)])

        # Run a few iterations where we ignore the output.
        for _ in range(4):
            output = model(input)
            del output

        # Run a few iterations where we use the output.
        for _ in range(4):
            output = model(input)
            loss = criterion(output, target)
            loss.backward()

    @requires_nccl()
    @skip_if_not_multigpu
    def test_failure_recovery(self):
        store = c10d.FileStore(self.file_name, self.world_size)
        process_group = c10d.ProcessGroupNCCL(store, self.rank, self.world_size)

        # need to create a separate file for the recovered FileStore, because
        # the original one will be deleted when destructing the first FileStore.
        recovery_filename = self.file_name + "_recovery"

        if self.rank == 0:
            # the file will be deleted by the recovered FileStore
            open(recovery_filename, "w").close()

        # not necessary to run barrier here, as DDP will synchronize

        class TestModel(nn.Module):
            def __init__(self):
                super(TestModel, self).__init__()
                self.fc1 = nn.Linear(2, 10, bias=False)
                self.fc2 = nn.Linear(10, 4, bias=False)
                self.relu = nn.ReLU()

            def forward(self, x):
                x = self.relu(self.fc1(x))
                x = self.relu(self.fc2(x))
                return F.softmax(x, dim=1)

        device_id = gpus_for_rank(self.world_size)[self.rank][0]
        model = TestModel().float().to(device_id)
        ddp = DistributedDataParallel(
            model,
            device_ids=[device_id],
            process_group=process_group,
        )

        batch_size = 4
        criterion = nn.CrossEntropyLoss()
        input = torch.rand([batch_size, 2], dtype=torch.float)
        target = torch.LongTensor([random.randrange(4) for _ in range(batch_size)]).to(device_id)

        for _ in range(6):
            output = ddp(input)
            loss = criterion(output, target)
            loss.backward()

        del ddp
        del process_group
        del store  # this will delete self.file_name

        store = c10d.FileStore(recovery_filename, self.world_size)
        process_group = c10d.ProcessGroupNCCL(store, self.rank, self.world_size)
        ddp = DistributedDataParallel(
            model,
            device_ids=[device_id],
            process_group=process_group,
        )

        input = torch.rand([batch_size, 2], dtype=torch.float)
        target = torch.LongTensor([random.randrange(4) for _ in range(batch_size)]).to(device_id)
        for _ in range(6):
            output = ddp(input)
            loss = criterion(output, target)
            loss.backward()

    @requires_gloo()
    def test_sparse_gradients(self):
        store = c10d.FileStore(self.file_name, self.world_size)
        process_group = c10d.ProcessGroupGloo(store, self.rank, self.world_size)

        class SparseGradientModule(nn.Module):
            def __init__(self):
                super(SparseGradientModule, self).__init__()
                self.embedding = nn.EmbeddingBag(10, 10, sparse=True)

            def forward(self, x):
                return F.softmax(self.embedding(x), dim=1)

        # Ensure initialized weights and inputs are identical across processes
        torch.manual_seed(1337)

        vanilla_model = SparseGradientModule()
        ddp_model = DistributedDataParallel(
            copy.deepcopy(vanilla_model),
            process_group=process_group,
        )

        mult = 2
        batch_size = mult * self.world_size
        criterion = nn.CrossEntropyLoss()
        input = torch.randint(0, 10, [batch_size, 2])
        target = torch.randint(0, 10, [batch_size])

        # Run with entire batch against single process version
        criterion(vanilla_model(input), target).backward()

        # Run with partial batch against multi process version
        partial_input = input.split(mult)[self.rank]
        partial_target = target.split(mult)[self.rank]
        criterion(ddp_model(partial_input), partial_target).backward()

        # Check that the gradients are sparse and identical
        vanilla_parameter = next(vanilla_model.parameters())
        ddp_parameter = next(ddp_model.parameters())
        self.assertEqual(vanilla_parameter.grad, ddp_parameter.grad)

    def _test_grad_layout(self, replica_devices, layer_devs, local_batch_size):
        store = c10d.FileStore(self.file_name, self.world_size)
        process_group = c10d.ProcessGroupNCCL(store, self.rank, self.world_size)

        global_batch_size = local_batch_size * self.world_size

        # Carry out some trials with small buckets and some with big buckets.
        bucketsizes = (0.000001, 25)
        # Tuples of lists.  Each list describes per-layer characteristics for one trial.
        layer_formats = ([torch.contiguous_format] * 4,
                         [torch.channels_last] * 2 + [torch.contiguous_format] * 2,
                         [torch.channels_last] * 4)
        layer_dtypes = ([torch.float] * 4,
                        [torch.float] * 2 + [torch.half] * 2,
                        [torch.half] * 4)

        input_dev = layer_devs[0] if isinstance(layer_devs, list) else layer_devs
        target_dev = layer_devs[-1] if isinstance(layer_devs, list) else layer_devs
        input = torch.randn(global_batch_size, 8, 8, 8).to(input_dev)
        target = torch.randn(global_batch_size, 8, 4, 4).to(target_dev)
        local_batch_start = self.rank * local_batch_size
        local_batch_end = (self.rank + 1) * local_batch_size

        # Reducer.cpp sneakily creates one "initial bucket" that ignores the "bucket_cap_mb"
        # argument.  The following makes sure the initial bucket also complies.
        @contextmanager
        def first_bucket_size(ddp_bucket_mb):
            old_DEFAULT_FIRST_BUCKET_BYTES = dist._DEFAULT_FIRST_BUCKET_BYTES
            dist._DEFAULT_FIRST_BUCKET_BYTES = int(ddp_bucket_mb * 1.e6)
            try:
                yield
            finally:
                dist._DEFAULT_FIRST_BUCKET_BYTES = old_DEFAULT_FIRST_BUCKET_BYTES

        with torch.backends.cudnn.flags(enabled=True, deterministic=True, benchmark=False):
            for formats, dtypes, bucketsize in product(layer_formats, layer_dtypes, bucketsizes):
                with first_bucket_size(bucketsize):
                    model_msg = "rank = {} formats = {} dtypes = {} bucketsize = {} ".format(self.rank, formats,
                                                                                             dtypes, bucketsize)
                    try:
                        m = ConvNet(layer_devs, formats, dtypes)
                        m_ddp = DistributedDataParallel(copy.deepcopy(m),
                                                        device_ids=replica_devices,
                                                        process_group=process_group,
                                                        bucket_cap_mb=bucketsize)
                        opt = torch.optim.SGD(m.parameters(), lr=0.1)
                        opt_ddp = torch.optim.SGD(m_ddp.parameters(), lr=0.1)
                        has_half = any(p.dtype is torch.half for p in m.parameters())
                        tol = 1.e-3 if has_half else 1.e-5
                    except BaseException:
                        # Prints case-specific debugging info to narrow down failing case.
                        print("Caught exception during model creation for " + model_msg, flush=True)
                        raise
                    # 3 iters:  First iter creates grads, second iter retests after rebucketing,
                    # third iter tries zeroed grads.
                    for it in range(3):
                        iter_msg = "iter = {} ".format(it) + model_msg
                        named_msg = iter_msg
                        try:
                            F.mse_loss(m(input).float(), target).backward()
                            F.mse_loss(m_ddp(input[local_batch_start: local_batch_end]).float(),
                                       target[local_batch_start: local_batch_end]).backward()
                            for i, ((layer_name, m_child), m_ddp_child) in enumerate(zip(m.named_children(),
                                                                                         m_ddp.module.children())):
                                named_msg = layer_name + ".weight" + " " + iter_msg
                                self.assertTrue(m_child.weight.grad.is_contiguous(memory_format=formats[i]),
                                                named_msg)
                                self.assertTrue(m_ddp_child.weight.grad.is_contiguous(memory_format=formats[i]),
                                                named_msg)
                                for j, ((param_name, p), p_ddp) in enumerate(zip(m_child.named_parameters(),
                                                                                 m_ddp_child.parameters())):
                                    named_msg = layer_name + "." + param_name + " " + iter_msg
                                    self.assertEqual(p.grad, p_ddp.grad, rtol=tol, atol=tol)
                            opt.step()
                            opt_ddp.step()
                            if it == 0:
                                for p, p_ddp in zip(m.parameters(), m_ddp.parameters()):
                                    p.grad = None
                                    p_ddp.grad = None
                            else:
                                m.zero_grad()
                                m_ddp.zero_grad()
                        except BaseException:
                            # Makes sure we still get info if an error occurred somewhere other than the asserts.
                            print("Caught exception during iterations at " + named_msg, flush=True)
                            raise

    @requires_nccl()
    @skip_if_not_multigpu
    @skip_if_rocm
    def test_grad_layout_1devicemodule_1replicaperprocess(self):
        dev0 = torch.device("cuda:" + str(gpus_for_rank(self.world_size)[self.rank][0]))
        # Tells DDP to use just one device.
        replica_devices = [dev0]
        # Tells _test_grad_layout to construct ConvNet with all layers on this process's first assigned device.
        layer_devs = dev0
        local_batch_size = 8
        self._test_grad_layout(replica_devices, layer_devs, local_batch_size)

    @requires_nccl()
    @skip_if_lt_x_gpu(4)
    @skip_if_rocm
    def test_grad_layout_1devicemodule_2replicaperprocess(self):
        int_devices = gpus_for_rank(self.world_size)[self.rank][:2]
        dev0 = torch.device("cuda:" + str(int_devices[0]))
        dev1 = torch.device("cuda:" + str(int_devices[1]))
        # Tells DDP to replicate the model to both of this process's devices.
        replica_devices = [dev0, dev1]
        # Tells _test_grad_layout to construct ConvNet with all layers on this process's first assigned device.
        layer_devs = dev0
        local_batch_size = 16
        self._test_grad_layout(replica_devices, layer_devs, local_batch_size)

    @requires_nccl()
    @skip_if_lt_x_gpu(4)
    @skip_if_rocm
    def test_grad_layout_2devicemodule(self):
        int_devices = gpus_for_rank(self.world_size)[self.rank][:2]
        dev0 = torch.device("cuda:" + str(int_devices[0]))
        dev1 = torch.device("cuda:" + str(int_devices[1]))
        # DDP's default behavior for a multi-device module is "don't replicate."
        replica_devices = None
        # Tells _test_grad_layout to constructs this process's ConvNet on 2 devices, with 2 layers on each device.
        layer_devs = [dev0] * 2 + [dev1] * 2
        local_batch_size = 8
        self._test_grad_layout(replica_devices, layer_devs, local_batch_size)

    @requires_nccl()
    @skip_if_not_multigpu
    @skip_if_rocm
    def test_param_layout_mismatch_error(self):
        store = c10d.FileStore(self.file_name, self.world_size)
        process_group = c10d.ProcessGroupNCCL(store, self.rank, self.world_size)

        dev0 = torch.device("cuda:" + str(gpus_for_rank(self.world_size)[self.rank][0]))
        layer_devs = dev0
        layer_formats = [torch.contiguous_format] * 4 if self.rank == 0 else [torch.channels_last] * 4
        layer_dtypes = [torch.float] * 4

        m = ConvNet(layer_devs, layer_formats, layer_dtypes)
        if self.rank == 0:
            m_ddp = DistributedDataParallel(m, device_ids=[dev0], process_group=process_group)
        else:
            with self.assertRaisesRegex(RuntimeError, ".* appears not to match strides of the same param in process 0"):
                m_ddp = DistributedDataParallel(m, device_ids=[dev0], process_group=process_group)


class ReducerModule(nn.Module):
    def __init__(self):
        super(ReducerModule, self).__init__()
        self.fc1 = nn.Linear(2, 10, bias=False)
        self.fc2 = nn.Linear(10, 4, bias=False)
        self.fc3 = nn.Linear(4, 4, bias=False)
        self.relu = nn.ReLU()

    def forward(self, x, use_fc3=True):
        x = self.relu(self.fc1(x)).float()
        x = self.relu(self.fc2(x)).float()
        if use_fc3:
            x = self.fc3(x).float()
        return F.softmax(x, dim=1)


@requires_gloo()
class ReducerTest(TestCase):
    def setUp(self):
        self.file = tempfile.NamedTemporaryFile(delete=False)
        self.store = c10d.FileStore(self.file.name, 1)
        self.process_group = c10d.ProcessGroupGloo(self.store, 0, 1)

    def test_single_dtype_single_bucket(self):
        model = ReducerModule()
        parameters = list(model.parameters())
        buckets = [list(range(len(parameters)))]
        dist.Reducer([parameters], buckets, self.process_group)

    def _create_mixed_precision_model(self):
        model = ReducerModule()
        model.float()
        model.fc1.double()
        return model

    def test_multi_dtype_single_bucket(self):
        model = self._create_mixed_precision_model()

        # Raise if there are multiple types per bucket.
        # In this case we create one bucket for all parameters.
        with self.assertRaises(RuntimeError):
            parameters = [list(model.parameters())]
            buckets = [list(range(len(parameters[0])))]
            dist.Reducer(parameters, buckets, self.process_group)

    def test_multi_dtype_multi_bucket(self):
        model = self._create_mixed_precision_model()
        parameters = [list(model.parameters())]
        group_by_dtype = groupby(
            range(len(parameters[0])),
            key=lambda i: parameters[0][i].dtype)
        buckets = [list(indices) for _, indices in group_by_dtype]
        dist.Reducer(parameters, buckets, self.process_group)

    def _create_reducer_for_models(self, models):
        parameters = [list(model.parameters()) for model in models]
        group_by_dtype = groupby(
            range(len(parameters[0])),
            key=lambda i: parameters[0][i].dtype)
        buckets = [list(indices) for _, indices in group_by_dtype]
        return dist.Reducer(parameters, buckets, self.process_group)

    def test_forward_backward_single_replica(self):
        batch_size = 10
        model = self._create_mixed_precision_model()
        reducer = self._create_reducer_for_models([model])
        loss = nn.CrossEntropyLoss()
        input = torch.rand([batch_size, 2], dtype=torch.double)
        target = torch.LongTensor([random.randrange(4) for _ in range(batch_size)])
        output = loss(model(input), target)
        reducer.prepare_for_backward(output)
        output.backward()

    def test_forward_backward_multi_replica(self):
        batch_size = 10
        num_replicas = 2
        models = [self._create_mixed_precision_model() for _ in range(num_replicas)]
        reducer = self._create_reducer_for_models(models)
        loss = nn.CrossEntropyLoss()
        input = torch.rand([batch_size, 2], dtype=torch.double).chunk(num_replicas)
        target = torch.LongTensor([random.randrange(4) for _ in range(batch_size)])
        outputs = [models[i](input[i]) for i in range(num_replicas)]
        output = loss(torch.cat(outputs), target)
        reducer.prepare_for_backward(output)
        output.backward()

        # The reducer will have reduced the gradients for all model replicas.
        # Verify that they are equal across model replicas.
        for parameters in zip(*[model.parameters() for model in models]):
            for parameter in parameters:
                self.assertEqual(parameters[0].grad, parameter.grad)

    def test_forward_backward_unused_parameters(self):
        batch_size = 10
        model = self._create_mixed_precision_model()
        reducer = self._create_reducer_for_models([model])
        loss = nn.CrossEntropyLoss()
        input = torch.rand([batch_size, 2], dtype=torch.double)
        target = torch.LongTensor([random.randrange(4) for _ in range(batch_size)])
        output = loss(model(input, use_fc3=False), target)

        # Check that the grad of fc3 is not set.
        self.assertEqual(None, model.fc3.weight.grad)

        # Compute and accumulate gradients.
        reducer.prepare_for_backward(output)
        output.backward()

        # The reducer will have marked the grad of fc3 as ready, because
        # it doesn't show up in the autograd graph of `output`. Since fc3.weight
        # is considered being globally unused, it will be kept untouched as None.
        self.assertEqual(None, model.fc3.weight.grad)

    def test_forward_backward_optimizer(self):
        batch_size = 10
        model = self._create_mixed_precision_model()
        reducer = self._create_reducer_for_models([model])
        loss = nn.CrossEntropyLoss()
        optimizer = torch.optim.Adam(model.parameters())
        for i in range(3):
            input = torch.rand([batch_size, 2], dtype=torch.double)
            target = torch.LongTensor([random.randrange(4) for _ in range(batch_size)])

            # The `zero_grad` function calls `detach_` and `zero_` on the grad
            # tensors of model parameters. If we tried to set the grad tensors
            # to a view of the reducer's bucket tensors, this would blow up.
            optimizer.zero_grad()

            # Unused parameter only in the first iteration.
            output = loss(model(input, use_fc3=(i > 0)), target)
            reducer.prepare_for_backward(output)
            output.backward()
            optimizer.step()


class ComputeBucketAssignmentTest(TestCase):
    def test_single_limit_single_dtype(self):
        tensors = [
            torch.empty([100], dtype=torch.float),
            torch.empty([200], dtype=torch.float),
            torch.empty([100], dtype=torch.float),
            torch.empty([50], dtype=torch.float),
        ]
        result = dist._compute_bucket_assignment_by_size(tensors, [400])
        self.assertEqual([[0], [1], [2], [3]], result)

    def test_single_limit_multi_dtype(self):
        tensors = [
            torch.empty([50], dtype=torch.float),
            torch.empty([25], dtype=torch.double),
            torch.empty([50], dtype=torch.float),
            torch.empty([25], dtype=torch.double),
            torch.empty([50], dtype=torch.float),
            torch.empty([25], dtype=torch.double),
        ]
        result = dist._compute_bucket_assignment_by_size(tensors, [400])
        self.assertEqual([[0, 2], [1, 3], [4], [5]], result)

    def test_multi_limit_single_dtype(self):
        tensors = [
            torch.empty([10], dtype=torch.float),
            torch.empty([10], dtype=torch.float),
            torch.empty([10], dtype=torch.float),
            torch.empty([10], dtype=torch.float),
        ]
        result = dist._compute_bucket_assignment_by_size(tensors, [40, 80])
        self.assertEqual([[0], [1, 2], [3]], result)

    def test_multi_limit_multi_dtype(self):
        tensors = [
            torch.empty([50], dtype=torch.float),
            torch.empty([25], dtype=torch.double),
            torch.empty([50], dtype=torch.float),
            torch.empty([25], dtype=torch.double),
            torch.empty([50], dtype=torch.float),
            torch.empty([25], dtype=torch.double),
        ]
        result = dist._compute_bucket_assignment_by_size(tensors, [200, 400])
        self.assertEqual([[0], [1], [2, 4], [3, 5]], result)

<<<<<<< HEAD

=======
@skip_if_rocm
>>>>>>> ab8a99bd
@unittest.skipIf(TEST_WITH_TSAN, "TSAN is not fork-safe since we're forking in a multi-threaded environment")
class NcclErrorHandlingTest(MultiProcessTestCase):
    def setUp(self):
        super(NcclErrorHandlingTest, self).setUp()
        # Need to skip return code checking for these tests since the child
        # processes don't exit cleanly.
        self.skip_return_code_checks = [
            self.test_nccl_errors_blocking_abort.__wrapped__,
            self.test_nccl_errors_blocking_sigkill.__wrapped__,
            self.test_nccl_errors_blocking_sigterm.__wrapped__,
            self.test_nccl_errors_blocking_nonzero_exit.__wrapped__,
        ]
        self._fork_processes()

    def tearDown(self):
        super(NcclErrorHandlingTest, self).tearDown()
        try:
            os.remove(self.file_name)
        except OSError:
            pass

    @property
    def op_timeout_sec(self):
        return 1

    @property
    def world_size(self):
        return 3

    def _run_all_reduce(self, pg):
        pg.allreduce(torch.rand(10).cuda(self.rank))

    @requires_nccl()
    @requires_nccl_version(2400, "Need NCCL 2.4+ for error checking")
    @skip_if_lt_x_gpu(3)
    def test_nccl_errors_nonblocking(self):
        store = c10d.FileStore(self.file_name, self.world_size)
        process_group = c10d.ProcessGroupNCCL(store, self.rank, self.world_size)
        process_group.allreduce(torch.rand(10).cuda(self.rank))
        if self.rank == 0:
            # This allreduce does not block Python thread as allreduce enqueues
            # the cuda operation, and then wait only blocks the current cuda
            # stream.
            work = process_group.allreduce(torch.rand(10).cuda(self.rank))
            work.wait()

            # Now the work scheduled next should hang forever since the previous
            # allreduce will never complete.
            t = threading.Thread(target=self._run_all_reduce, args=(process_group,))
            t.daemon = True
            t.start()
            t.join(int(get_timeout(self.id()) / 5))
            self.assertTrue(t.is_alive())

    def _test_nccl_errors_blocking(self, func):
        os.environ["NCCL_BLOCKING_WAIT"] = "1"
        store = c10d.FileStore(self.file_name, self.world_size)
        process_group = c10d.ProcessGroupNCCL(
            store,
            self.rank,
            self.world_size,
            timeout=timedelta(seconds=self.op_timeout_sec))
        process_group.allreduce(torch.rand(10).cuda(self.rank))
        if self.rank == 0:
            work = process_group.allreduce(torch.rand(10).cuda(self.rank))
            with self.assertRaisesRegex(RuntimeError, "Operation timed out!"):
                # Operation would time out in blocking mode.
                work.wait()
            # Run some GPU operations to make sure cuda does not stuck to
            # run new events. It was observed cuda could stuck if not
            # aborting nccl communicators before throwing Operation timed out
            a = torch.rand(10).cuda(self.rank)
        elif self.rank == 1:
            func()
        else:
            # Wait for timeout
            time.sleep(2 * self.op_timeout_sec)

            # Now verify communicators on this rank have been aborted by the watchdog thread.
            self._wait_for_comm_abort(process_group)

    @requires_nccl()
    @requires_nccl_version(2400, "Need NCCL 2.4+ for error checking")
    @skip_if_lt_x_gpu(3)
    def test_nccl_errors_blocking_clean_exit(self):
        self._test_nccl_errors_blocking(lambda: sys.exit(0))

    @requires_nccl()
    @requires_nccl_version(2400, "Need NCCL 2.4+ for error checking")
    @skip_if_lt_x_gpu(3)
    def test_nccl_errors_blocking_nonzero_exit(self):
        self._test_nccl_errors_blocking(lambda: sys.exit(1))

    @requires_nccl()
    @requires_nccl_version(2400, "Need NCCL 2.4+ for error checking")
    @skip_if_lt_x_gpu(3)
    def test_nccl_errors_blocking_abort(self):
        self._test_nccl_errors_blocking(lambda: os.abort())

    @requires_nccl()
    @requires_nccl_version(2400, "Need NCCL 2.4+ for error checking")
    @skip_if_lt_x_gpu(3)
    def test_nccl_errors_blocking_sigkill(self):
        self._test_nccl_errors_blocking(lambda: os.kill(os.getpid(), signal.SIGKILL))

    @requires_nccl()
    @requires_nccl_version(2400, "Need NCCL 2.4+ for error checking")
    @skip_if_lt_x_gpu(3)
    def test_nccl_errors_blocking_sigterm(self):
        self._test_nccl_errors_blocking(lambda: os.kill(os.getpid(), signal.SIGTERM))

    @requires_nccl()
    @requires_nccl_version(2400, "Need NCCL 2.4+ for error checking")
    @skip_if_lt_x_gpu(3)
    def test_nccl_blocking_wait_with_barrier(self):
        os.environ["NCCL_BLOCKING_WAIT"] = "1"
        store = c10d.FileStore(self.file_name, self.world_size)
        process_group = c10d.ProcessGroupNCCL(
            store,
            self.rank,
            self.world_size,
            timeout=timedelta(seconds=self.op_timeout_sec))
        process_group.barrier().wait()
        if self.rank == 0:
            with self.assertRaisesRegex(RuntimeError, "Operation timed out!"):
                # This should timeout
                process_group.barrier().wait()


    def _run_invalid_nccl_blocking_wait_env(self, val):
        os.environ["NCCL_BLOCKING_WAIT"] = val
        store = c10d.FileStore(self.file_name, self.world_size)
        with self.assertRaises(RuntimeError):
            process_group = c10d.ProcessGroupNCCL(store, self.rank, self.world_size)

    @requires_nccl()
    @skip_if_lt_x_gpu(3)
    def test_invalid_nccl_blocking_wait_env(self):
        self._run_invalid_nccl_blocking_wait_env('abc')
        self._run_invalid_nccl_blocking_wait_env('-1')
        self._run_invalid_nccl_blocking_wait_env('2147483647')
        self._run_invalid_nccl_blocking_wait_env('4294967295')

    def _wait_for_comm_abort(self, process_group):
        '''
        Waits for the watchdog thread to abort communicators for the process group.
        '''
        while True:
            try:
                process_group.allreduce(torch.rand(10).cuda(self.rank))
            except Exception as e:
                if "NCCL communicator was aborted" in str(e):
                    return
                else:
                    raise e
            time.sleep(1)

    @requires_nccl()
    @skip_if_lt_x_gpu(3)
    @skip_if_rocm
    def test_nccl_timeout(self):
        store = c10d.FileStore(self.file_name, self.world_size)
        os.environ["NCCL_BLOCKING_WAIT"] = "1"

        # Initialize process_group.
        timeout = 1
        process_group = c10d.ProcessGroupNCCL(store, self.rank, self.world_size, timeout=timedelta(seconds=timeout))
        process_group.allreduce(torch.rand(10).cuda(self.rank)).wait()

        if self.rank == 0:
            # This should timeout in about 1 second.
            start = time.time()
            # Watchdog may abort timed out work resulting in NCCL error instead of operation timed out.
            with self.assertRaisesRegex(RuntimeError, "Operation timed out!"):
                process_group.allreduce(torch.rand(10).cuda(self.rank)).wait()
        else:
            # Sleep to ensure timeout.
            time.sleep(2 * timeout)

            self._wait_for_comm_abort(process_group)


@unittest.skipIf(TEST_WITH_TSAN, "TSAN is not fork-safe since we're forking in a multi-threaded environment")
class CommTest(MultiProcessTestCase):
    def setUp(self):
        super(CommTest, self).setUp()
        self._fork_processes()

    def tearDown(self):
        super(CommTest, self).tearDown()
        try:
            os.remove(self.file_name)
        except OSError:
            pass

    @property
    def op_timeout_sec(self):
        return 1

    @property
    def world_size(self):
        return 2

    def _test_broadcast_coalesced(self, process_group, device):
        half = torch.float16

        # No support for float16 for CPU tensors
        if device == torch.device('cpu'):
            half = torch.float32

        target = torch.arange(60, dtype=half, device=device).chunk(5)
        target += torch.arange(60, dtype=torch.float32, device=device).chunk(5)
        target += torch.arange(60, dtype=half, device=device).chunk(5)
        target += torch.arange(60, dtype=torch.float64, device=device).chunk(5)
        target += torch.arange(60, dtype=half, device=device).chunk(5)
        target += torch.arange(60, dtype=torch.float32, device=device).chunk(5)

        # The tensors to pass to broadcast are idential to the target
        # only on the process that is the root of the broadcast.
        if self.rank == 0:
            tensors = list(tensor.clone() for tensor in target)
        else:
            tensors = list(torch.empty_like(tensor) for tensor in target)

        c10d._broadcast_coalesced(
            process_group,
            tensors,
            buffer_size=256)

        self.assertEqual(tensors, target)

    @requires_nccl()
    @skip_if_not_multigpu
    def test_broadcast_coalesced_nccl(self):
        store = c10d.FileStore(self.file_name, self.world_size)
        process_group = c10d.ProcessGroupNCCL(store, self.rank, self.world_size)
        device = torch.device('cuda:%d' % self.rank)
        self._test_broadcast_coalesced(process_group, device)

    @requires_gloo()
    @skip_if_not_multigpu
    def test_broadcast_coalesced_gloo_cuda(self):
        store = c10d.FileStore(self.file_name, self.world_size)
        options = c10d.ProcessGroupGloo.Options()
        options.devices = [c10d.ProcessGroupGloo.create_device(interface=LOOPBACK)]
        process_group = c10d.ProcessGroupGloo(store, self.rank, self.world_size, options)
        device = torch.device('cuda:%d' % self.rank)
        self._test_broadcast_coalesced(process_group, device)

    @requires_gloo()
    def test_broadcast_coalesced_gloo_cpu(self):
        store = c10d.FileStore(self.file_name, self.world_size)
        options = c10d.ProcessGroupGloo.Options()
        options.devices = [c10d.ProcessGroupGloo.create_device(interface=LOOPBACK)]
        process_group = c10d.ProcessGroupGloo(store, self.rank, self.world_size, options)
        device = torch.device('cpu')
        self._test_broadcast_coalesced(process_group, device)


if __name__ == '__main__':
    assert not torch.cuda._initialized, "test_distributed must not have initialized CUDA context on main process"

    run_tests()<|MERGE_RESOLUTION|>--- conflicted
+++ resolved
@@ -3114,11 +3114,8 @@
         result = dist._compute_bucket_assignment_by_size(tensors, [200, 400])
         self.assertEqual([[0], [1], [2, 4], [3, 5]], result)
 
-<<<<<<< HEAD
-
-=======
+
 @skip_if_rocm
->>>>>>> ab8a99bd
 @unittest.skipIf(TEST_WITH_TSAN, "TSAN is not fork-safe since we're forking in a multi-threaded environment")
 class NcclErrorHandlingTest(MultiProcessTestCase):
     def setUp(self):
@@ -3247,7 +3244,6 @@
                 # This should timeout
                 process_group.barrier().wait()
 
-
     def _run_invalid_nccl_blocking_wait_env(self, val):
         os.environ["NCCL_BLOCKING_WAIT"] = val
         store = c10d.FileStore(self.file_name, self.world_size)
