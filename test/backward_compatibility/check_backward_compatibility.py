from __future__ import absolute_import, division, print_function, unicode_literals

import argparse
import datetime
import re
import sys
import torch
from torch._C import parse_schema


# The date specifies how long the whitelist exclusion should apply to.
#
#   - If we NEVER give BC guarantee for an operator, you can put the
#     date arbitrarily far in the future.
#   - Otherwise, pick a date that is far enough in the future that you
#     believe you can land your diff before then.
#
# Whitelist entries can be removed after the date listed on them passes.
white_list = [
    ('c10_experimental', datetime.date(2222, 1, 1)),
    # We export some functions and classes for test_jit.py directly from libtorch.so,
    # it's not important to have BC for them
    ('_TorchScriptTesting.*', datetime.date(9999, 1, 1)),
    ('prim::id*', datetime.date(2020, 4, 1)),
    ('aten::pop*', datetime.date(2020, 4, 1)),
    ('aten::insert*', datetime.date(2020, 4, 1)),
    ('aten::Delete*', datetime.date(2020, 4, 1)),
    ('aten::clear*', datetime.date(2020, 4, 1)),
    ('aten::_set_item*', datetime.date(2020, 4, 1)),
    ('aten::copy*', datetime.date(2020, 4, 1)),
    ('aten::extend*', datetime.date(2020, 4, 1)),
    ('aten::reverse*', datetime.date(2020, 4, 1)),
    ('aten::append*', datetime.date(2020, 4, 1)),
    ('aten::list*', datetime.date(2020, 4, 1)),
    ('aten::__getitem__*', datetime.date(2020, 4, 1)),
    ('aten::len*', datetime.date(2020, 4, 1)),
    ('aten::mul_*', datetime.date(2020, 4, 1)),
    ('aten::slice*', datetime.date(2020, 4, 1)),
    ('aten::add*', datetime.date(2020, 4, 1)),
    ('aten::mul*', datetime.date(2020, 4, 1)),
    ('aten::select*', datetime.date(2020, 4, 1)),
    ('aten::add_*', datetime.date(2020, 4, 1)),
    # _like default change, see https://github.com/pytorch/pytorch/issues/33580
    ('aten::randn_like', datetime.date(2020, 3, 15)),
    ('aten::full_like', datetime.date(2020, 3, 15)),
    ('aten::empty_like', datetime.date(2020, 3, 15)),
    ('aten::rand_like', datetime.date(2020, 3, 15)),
    ('aten::ones_like', datetime.date(2020, 3, 15)),
    ('aten::randint_like', datetime.date(2020, 3, 15)),
    ('aten::zeros_like', datetime.date(2020, 3, 15)),
<<<<<<< HEAD
    ('aten::_assert_int_or_pair', datetime.date(9999, 1, 1)),
=======
    ('aten::floor_divide', datetime.date(2020, 4, 1)),
>>>>>>> bf247535
    ('aten::Bool', datetime.date(2020, 4, 1)),
    ('aten::Float', datetime.date(2020, 4, 1)),
    ('aten::to', datetime.date(2020, 4, 1)),
    ('aten::backward', datetime.date(2020, 4, 1)),
    ('aten::len', datetime.date(2020, 4, 1)),
    ('aten::remove', datetime.date(2020, 4, 1)),
    ('aten::index', datetime.date(2020, 4, 1)),
    ('aten::count', datetime.date(2020, 4, 1)),
    ('aten::__contains__', datetime.date(2020, 4, 1)),
    ('aten::sort', datetime.date(2020, 4, 1)),
    ('aten::sorted', datetime.date(2020, 4, 1)),
    ('aten::eq', datetime.date(2020, 4, 1)),
    ('aten::ne', datetime.date(2020, 4, 1)),
    ('aten::lt', datetime.date(2020, 4, 1)),
    ('aten::gt', datetime.date(2020, 4, 1)),
    ('aten::le', datetime.date(2020, 4, 1)),
    ('aten::ge', datetime.date(2020, 4, 1)),
    ('aten::divmod', datetime.date(2020, 4, 1)),
    ('aten::__upsample_bilinear', datetime.date(2020, 4, 1)),
    ('aten::__upsample', datetime.date(2020, 4, 1)),
    ('aten::__upsample_nearest', datetime.date(2020, 4, 1)),
    ('aten::__interpolate', datetime.date(2020, 4, 1)),
    ('aten::fabs', datetime.date(2020, 4, 1)),
    ('aten::gamma', datetime.date(2020, 4, 1)),
    ('prim::abs', datetime.date(2020, 4, 1)),
    ('aten::factorial', datetime.date(2020, 4, 1)),
    ('aten::radians', datetime.date(2020, 4, 1)),
    ('aten::degrees', datetime.date(2020, 4, 1)),
    ('prim::acosh', datetime.date(2020, 4, 1)),
    ('prim::atanh', datetime.date(2020, 4, 1)),
    ('aten::asinh', datetime.date(2020, 4, 1)),
    ('aten::floordiv', datetime.date(2020, 4, 1)),
    ('prim::NumToTensor', datetime.date(2020, 4, 1)),
    ('aten::sin', datetime.date(2020, 4, 1)),
    ('aten::round', datetime.date(2020, 4, 1)),
    ('aten::remainder', datetime.date(2020, 4, 1)),
    ('aten::isfinite', datetime.date(2020, 4, 1)),
    ('aten::sub', datetime.date(2020, 4, 1)),
    ('aten::sqrt', datetime.date(2020, 4, 1)),
    ('aten::log1p', datetime.date(2020, 4, 1)),
    ('aten::acos', datetime.date(2020, 4, 1)),
    ('aten::floor', datetime.date(2020, 4, 1)),
    ('aten::exp', datetime.date(2020, 4, 1)),
    ('aten::tan', datetime.date(2020, 4, 1)),
    ('aten::sinh', datetime.date(2020, 4, 1)),
    ('aten::ceil', datetime.date(2020, 4, 1)),
    ('aten::atan', datetime.date(2020, 4, 1)),
    ('aten::erf', datetime.date(2020, 4, 1)),
    ('aten::erfc', datetime.date(2020, 4, 1)),
    ('aten::cosh', datetime.date(2020, 4, 1)),
    ('aten::expm1', datetime.date(2020, 4, 1)),
    ('aten::isinf', datetime.date(2020, 4, 1)),
    ('aten::lgamma', datetime.date(2020, 4, 1)),
    ('aten::asin', datetime.date(2020, 4, 1)),
    ('aten::log', datetime.date(2020, 4, 1)),
    ('aten::log10', datetime.date(2020, 4, 1)),
    ('aten::cos', datetime.date(2020, 4, 1)),
    ('aten::tanh', datetime.date(2020, 4, 1)),
    ('prim::min', datetime.date(2020, 4, 1)),
    ('prim::max', datetime.date(2020, 4, 1)),
    ('aten::_linear_packed', datetime.date(2020, 4, 1)),
    ('aten::_linear_prepack', datetime.date(2020, 4, 1)),
    ('aten::_conv2d_packed', datetime.date(2020, 4, 1)),
    ('aten::_conv2d_prepack', datetime.date(2020, 4, 1)),
    ('aten::dequantize', datetime.date(2020, 4, 1)),
    ('aten::confirmed_by_owner', datetime.date(2020, 3, 17)),
    ('aten::owner', datetime.date(2020, 3, 27)),
    ('aten::owner_name', datetime.date(2020, 3, 27)),
    ('_xnnpack::conv2d_packed', datetime.date(2020, 4, 2)),
    ('_xnnpack::conv2d_prepack', datetime.date(2020, 4, 2)),
    ('_xnnpack::linear_packed', datetime.date(2020, 4, 2)),
    ('_xnnpack::linear_prepack', datetime.date(2020, 4, 2)),
    ('_aten', datetime.date(2020, 4, 15)),
]


# The nightly will fail to parse newly added syntax to schema declarations
# Add new schemas that will fail the nightly here
dont_parse_list = [
    ("prim::id", datetime.date(2020, 4, 1)),
]


def white_listed(schema, white_list):
    for item in white_list:
        if item[1] < datetime.date.today():
            continue
        regexp = re.compile(item[0])
        if regexp.search(schema.name):
            return True
    return False


def dont_parse(schema_line):
    for item in dont_parse_list:
        if item[1] < datetime.date.today():
            continue
        regexp = re.compile(item[0])
        if regexp.search(schema_line):
            return True
    return False


def check_bc(new_schema_dict):
    existing_schemas = torch._C._jit_get_all_schemas()
    is_bc = True
    broken_ops = []
    for existing_schema in existing_schemas:
        if white_listed(existing_schema, white_list):
            print("skipping schema: ", str(existing_schema))
            continue
        print("processing existing schema: ", str(existing_schema))
        new_schemas = new_schema_dict.get(existing_schema.name, [])
        found = False
        for new_schema in new_schemas:
            if new_schema.is_backward_compatible_with(existing_schema):
                found = True
                break
        if not found:
            print('Can NOT find backward compatible schemas after changes '
                  'for schema {} from the following candidates:\n[\n{}\n]'
                  .format(
                      str(existing_schema),
                      "\n\t".join(str(s) for s in new_schemas)))
            # TODO Print out more details about why candidates don't match.
            broken_ops.append(str(existing_schema))
            is_bc = False
    if is_bc:
        print('Found backward compatible schemas for all existing schemas')
    else:
        print('The PR is introducing backward incompatible changes to the '
              'operator library. Please contact PyTorch team to confirm '
              'whether this change is wanted or not. \n\nBroken ops: '
              '[\n\t{}\n]'.format("\n\t".join(broken_ops)))
    return is_bc


if __name__ == '__main__':
    parser = argparse.ArgumentParser(description='Process some integers.')
    parser.add_argument(
        '--new-schemas',
        help='filename to load new schemas',
        type=str,
        default='schemas.txt')
    args = parser.parse_args()
    new_schema_dict = dict()
    with open(args.new_schemas, 'r') as f:
        while True:
            line = f.readline()
            if not line:
                break
            if "torch.classes" in line:
                # TODO Fix type __torch__.torch.classes.xxx
                continue

            if dont_parse(line.strip()):
                print("Not parsing schema line: ", line.strip())
                continue
            s = parse_schema(line.strip())
            slist = new_schema_dict.get(s.name, [])
            slist.append(s)
            new_schema_dict[s.name] = slist

    if not check_bc(new_schema_dict):
        sys.exit(1)<|MERGE_RESOLUTION|>--- conflicted
+++ resolved
@@ -48,11 +48,8 @@
     ('aten::ones_like', datetime.date(2020, 3, 15)),
     ('aten::randint_like', datetime.date(2020, 3, 15)),
     ('aten::zeros_like', datetime.date(2020, 3, 15)),
-<<<<<<< HEAD
     ('aten::_assert_int_or_pair', datetime.date(9999, 1, 1)),
-=======
     ('aten::floor_divide', datetime.date(2020, 4, 1)),
->>>>>>> bf247535
     ('aten::Bool', datetime.date(2020, 4, 1)),
     ('aten::Float', datetime.date(2020, 4, 1)),
     ('aten::to', datetime.date(2020, 4, 1)),
